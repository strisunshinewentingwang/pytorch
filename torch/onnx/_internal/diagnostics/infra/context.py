"""A diagnostic context based on SARIF."""

from __future__ import annotations

import contextlib

import dataclasses
import gzip

import logging

<<<<<<< HEAD
from typing import Callable, Generator, List, Mapping, Optional, Type, TypeVar

from typing_extensions import Literal
=======
from typing import Callable, Generator, List, Literal, Mapping, Optional, TypeVar
>>>>>>> c2e16d8b

from torch.onnx._internal.diagnostics import infra
from torch.onnx._internal.diagnostics.infra import formatter, sarif, utils
from torch.onnx._internal.diagnostics.infra.sarif import version as sarif_version


# This is a workaround for mypy not supporting Self from typing_extensions.
_Diagnostic = TypeVar("_Diagnostic", bound="Diagnostic")


@dataclasses.dataclass
class Diagnostic:
    rule: infra.Rule
    level: infra.Level
    message: Optional[str] = None
    locations: List[infra.Location] = dataclasses.field(default_factory=list)
    stacks: List[infra.Stack] = dataclasses.field(default_factory=list)
    graphs: List[infra.Graph] = dataclasses.field(default_factory=list)
    thread_flow_locations: List[infra.ThreadFlowLocation] = dataclasses.field(
        default_factory=list
    )
    additional_message: Optional[str] = None
    tags: List[infra.Tag] = dataclasses.field(default_factory=list)
    source_exception: Optional[Exception] = None
    """The exception that caused this diagnostic to be created."""

    def __post_init__(self) -> None:
        pass

    def sarif(self) -> sarif.Result:
        """Returns the SARIF Result representation of this diagnostic."""
        message = self.message or self.rule.message_default_template
        if self.additional_message:
            message_markdown = (
                f"{message}\n\n## Additional Message:\n\n{self.additional_message}"
            )
        else:
            message_markdown = message

        kind: Literal["informational", "fail"] = (
            "informational" if self.level == infra.Level.NONE else "fail"
        )

        sarif_result = sarif.Result(
            message=sarif.Message(text=message, markdown=message_markdown),
            level=self.level.name.lower(),  # type: ignore[arg-type]
            rule_id=self.rule.id,
            kind=kind,
        )
        sarif_result.locations = [location.sarif() for location in self.locations]
        sarif_result.stacks = [stack.sarif() for stack in self.stacks]
        sarif_result.graphs = [graph.sarif() for graph in self.graphs]
        sarif_result.code_flows = [
            sarif.CodeFlow(
                thread_flows=[
                    sarif.ThreadFlow(
                        locations=[loc.sarif() for loc in self.thread_flow_locations]
                    )
                ]
            )
        ]
        sarif_result.properties = sarif.PropertyBag(
            tags=[tag.value for tag in self.tags]
        )
        return sarif_result

    def with_location(self: _Diagnostic, location: infra.Location) -> _Diagnostic:
        """Adds a location to the diagnostic."""
        self.locations.append(location)
        return self

    def with_thread_flow_location(
        self: _Diagnostic, location: infra.ThreadFlowLocation
    ) -> _Diagnostic:
        """Adds a thread flow location to the diagnostic."""
        self.thread_flow_locations.append(location)
        return self

    def with_stack(self: _Diagnostic, stack: infra.Stack) -> _Diagnostic:
        """Adds a stack to the diagnostic."""
        self.stacks.append(stack)
        return self

    def with_graph(self: _Diagnostic, graph: infra.Graph) -> _Diagnostic:
        """Adds a graph to the diagnostic."""
        self.graphs.append(graph)
        return self

    def with_additional_message(self: _Diagnostic, message: str) -> _Diagnostic:
        """Adds an additional message to the diagnostic."""
        if self.additional_message is None:
            self.additional_message = message
        else:
            self.additional_message = f"{self.additional_message}\n{message}"
        return self

    def with_source_exception(self: _Diagnostic, exception: Exception) -> _Diagnostic:
        """Adds the source exception to the diagnostic."""
        self.source_exception = exception
        return self

    def record_python_call_stack(self, frames_to_skip: int) -> infra.Stack:
        """Records the current Python call stack."""
        frames_to_skip += 1  # Skip this function.
        stack = utils.python_call_stack(frames_to_skip=frames_to_skip)
        self.with_stack(stack)
        if len(stack.frames) > 0:
            self.with_location(stack.frames[0].location)
        return stack

    def record_python_call(
        self,
        fn: Callable,
        state: Mapping[str, str],
        message: Optional[str] = None,
        frames_to_skip: int = 0,
    ) -> infra.ThreadFlowLocation:
        """Records a python call as one thread flow step."""
        frames_to_skip += 1  # Skip this function.
        stack = utils.python_call_stack(frames_to_skip=frames_to_skip, frames_to_log=5)
        location = utils.function_location(fn)
        location.message = message
        # Add function location to the top of the stack.
        stack.frames.insert(0, infra.StackFrame(location=location))
        thread_flow_location = infra.ThreadFlowLocation(
            location=location,
            state=state,
            index=len(self.thread_flow_locations),
            stack=stack,
        )
        self.with_thread_flow_location(thread_flow_location)
        return thread_flow_location

    def pretty_print(
        self, verbose: bool = False, log_level: infra.Level = infra.Level.ERROR
    ):
        """Prints the diagnostics in a human-readable format.

        Args:
            verbose: If True, prints all information. E.g. stack frames, graphs, etc.
                Otherwise, only prints compact information. E.g., rule name and display message.
            log_level: The minimum level of diagnostics to print.
        """
        if self.level.value < log_level.value:
            return
        formatter.pretty_print_item_title(f"{self.level.name}: {self.rule.name}")
        print(self.message)
        print(self.additional_message)

        if not verbose:
            print("<Set verbose=True to see more details>\n")
            return

        formatter.pretty_print_title("Locations", fill_char="-")
        for location in self.locations:
            location.pretty_print()
        for stack in self.stacks:
            stack.pretty_print()
        formatter.pretty_print_title("Thread Flow Locations", fill_char="-")
        for thread_flow_location in self.thread_flow_locations:
            thread_flow_location.pretty_print(verbose=verbose)
        for graph in self.graphs:
            graph.pretty_print(verbose=verbose)

        print()

        # TODO: print help url to rule at the end.


class RuntimeErrorWithDiagnostic(RuntimeError):
    """Runtime error with enclosed diagnostic information."""

    def __init__(self, diagnostic: Diagnostic):
        super().__init__(diagnostic.message)
        self.diagnostic = diagnostic


@dataclasses.dataclass
class DiagnosticContext:
    name: str
    version: str
    options: infra.DiagnosticOptions = dataclasses.field(
        default_factory=infra.DiagnosticOptions
    )
    diagnostics: List[Diagnostic] = dataclasses.field(init=False, default_factory=list)
    logger: logging.Logger = dataclasses.field(
        init=True, default_factory=lambda: logging.getLogger().getChild("diagnostics")
    )
    # TODO(bowbao): Implement this.
    # _invocation: infra.Invocation = dataclasses.field(init=False)
    _inflight_diagnostics: List[Diagnostic] = dataclasses.field(
        init=False, default_factory=list
    )

    def __enter__(self):
        return self

    def __exit__(self, exc_type, exc_val, exc_tb):
        return None

    def sarif(self) -> sarif.Run:
        """Returns the SARIF Run object."""
        unique_rules = {diagnostic.rule for diagnostic in self.diagnostics}
        return sarif.Run(
            tool=sarif.Tool(
                driver=sarif.ToolComponent(
                    name=self.name,
                    version=self.version,
                    rules=[rule.sarif() for rule in unique_rules],
                )
            ),
            results=[diagnostic.sarif() for diagnostic in self.diagnostics],
        )

    def sarif_log(self) -> sarif.SarifLog:  # type: ignore[name-defined]
        """Returns the SARIF Log object."""
        return sarif.SarifLog(
            version=sarif_version.SARIF_VERSION,
            schema_uri=sarif_version.SARIF_SCHEMA_LINK,
            runs=[self.sarif()],
        )

    def to_json(self) -> str:
        return formatter.sarif_to_json(self.sarif_log())

    def dump(self, file_path: str, compress: bool = False) -> None:
        """Dumps the SARIF log to a file."""
        if compress:
            with gzip.open(file_path, "wt") as f:
                f.write(self.to_json())
        else:
            with open(file_path, "w") as f:
                f.write(self.to_json())

    def log(self, diagnostic: Diagnostic) -> None:
        """Adds a diagnostic to the context.

        Use this method to add diagnostics that are not created by the context.
        Args:
            diagnostic: The diagnostic to add.
        """
        if not isinstance(diagnostic, Diagnostic):
            raise TypeError(
                f"Expected diagnostic of type {Diagnostic}, got {type(diagnostic)}"
            )
        self.diagnostics.append(diagnostic)
        self.logger.log(diagnostic.level, diagnostic.message)
        self.logger.log(diagnostic.level, diagnostic.additional_message)

    def log_and_raise_if_error(self, diagnostic: Diagnostic) -> None:
        self.log(diagnostic)
        if diagnostic.level == infra.Level.ERROR:
            raise RuntimeErrorWithDiagnostic(
                diagnostic
            ) from diagnostic.source_exception

    @contextlib.contextmanager
    def add_inflight_diagnostic(
        self, diagnostic: Diagnostic
    ) -> Generator[Diagnostic, None, None]:
        """Adds a diagnostic to the context.

        Use this method to add diagnostics that are not created by the context.
        Args:
            diagnostic: The diagnostic to add.
        """
        self._inflight_diagnostics.append(diagnostic)
        try:
            yield diagnostic
        finally:
            self._inflight_diagnostics.pop()

    def push_inflight_diagnostic(self, diagnostic: Diagnostic) -> None:
        """Pushes a diagnostic to the inflight diagnostics stack.

        Args:
            diagnostic: The diagnostic to push.

        Raises:
            ValueError: If the rule is not supported by the tool.
        """
        self._inflight_diagnostics.append(diagnostic)

    def pop_inflight_diagnostic(self) -> Diagnostic:
        """Pops the last diagnostic from the inflight diagnostics stack.

        Returns:
            The popped diagnostic.
        """
        return self._inflight_diagnostics.pop()

    def inflight_diagnostic(self, rule: Optional[infra.Rule] = None) -> Diagnostic:
        if rule is None:
            # TODO(bowbao): Create builtin-rules and create diagnostic using that.
            if len(self._inflight_diagnostics) <= 0:
                raise AssertionError("No inflight diagnostics")

            return self._inflight_diagnostics[-1]
        else:
            # TODO(bowbao): Improve efficiency with Mapping[Rule, List[Diagnostic]]
            for diagnostic in reversed(self._inflight_diagnostics):
                if diagnostic.rule == rule:
                    return diagnostic
            raise AssertionError(f"No inflight diagnostic for rule {rule.name}")

    def pretty_print(
        self, verbose: Optional[bool] = None, log_level: Optional[infra.Level] = None
    ) -> None:
        """Prints the diagnostics in a human-readable format.

        Args:
            verbose: Whether to print the diagnostics in verbose mode. See Diagnostic.pretty_print.
                If not specified, uses the value of 'self.options.log_verbose'.
            log_level: The minimum level of diagnostics to print.
                If not specified, uses the value of 'self.options.log_level'.
        """
        if verbose is None:
            verbose = self.options.log_verbose
        if log_level is None:
            log_level = self.options.log_level

        formatter.pretty_print_title(
            f"Diagnostic Run {self.name} version {self.version}"
        )
        print(f"verbose: {verbose}, log level: {log_level}")
        diagnostic_stats = {level: 0 for level in infra.Level}
        for diagnostic in self.diagnostics:
            diagnostic_stats[diagnostic.level] += 1
        formatter.pretty_print_title(
            " ".join(f"{diagnostic_stats[level]} {level.name}" for level in infra.Level)
        )

        for diagnostic in self.diagnostics:
            diagnostic.pretty_print(verbose, log_level)

        unprinted_diagnostic_stats = [
            (level, count)
            for level, count in diagnostic_stats.items()
            if count > 0 and level.value < log_level.value
        ]
        if unprinted_diagnostic_stats:
            print(
                f"{' '.join(f'{count} {level.name}' for level, count in unprinted_diagnostic_stats)} "
                "were not printed due to the log level."
            )
        print()<|MERGE_RESOLUTION|>--- conflicted
+++ resolved
@@ -9,13 +9,7 @@
 
 import logging
 
-<<<<<<< HEAD
-from typing import Callable, Generator, List, Mapping, Optional, Type, TypeVar
-
-from typing_extensions import Literal
-=======
 from typing import Callable, Generator, List, Literal, Mapping, Optional, TypeVar
->>>>>>> c2e16d8b
 
 from torch.onnx._internal.diagnostics import infra
 from torch.onnx._internal.diagnostics.infra import formatter, sarif, utils

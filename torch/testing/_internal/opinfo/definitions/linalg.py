import itertools
import unittest
from functools import partial
from itertools import product
<<<<<<< HEAD
from typing import List
=======
from typing import Iterable
>>>>>>> 0460cf99

import numpy as np
from numpy import inf

import torch

from torch.testing import make_tensor
from torch.testing._internal.common_cuda import (
    _get_torch_cuda_version,
    CUDA11OrLater,
    with_tf32_off,
)
from torch.testing._internal.common_device_type import (
    skipCPUIfNoLapack,
    skipCUDAIf,
    skipCUDAIfNoCusolver,
    skipCUDAIfNoMagma,
    skipCUDAIfNoMagmaAndNoCusolver,
    skipCUDAIfRocm,
    tol,
    toleranceOverride,
)
from torch.testing._internal.common_dtype import (
    all_types_and_complex,
    all_types_and_complex_and,
    double_types,
    floating_and_complex_types,
    floating_and_complex_types_and,
)
from torch.testing._internal.common_utils import (
    GRADCHECK_NONDET_TOL,
    make_fullrank_matrices_with_distinct_singular_values,
    slowTest,
    TEST_WITH_ROCM,
)
<<<<<<< HEAD
from torch.testing._internal.opinfo.core import (
    clone_sample,
    DecorateInfo,
    ErrorInput,
    gradcheck_wrapper_hermitian_input,
    OpInfo,
    PythonRefInfo,
    ReductionOpInfo,
    ReductionPythonRefInfo,
    S,
    SampleInput,
)
=======
from torch.testing._internal.opinfo.core import clone_sample, ErrorInput, S, SampleInput
>>>>>>> 0460cf99


def sample_kwargs_vector_norm(t, **kwargs):
    # orders with / without identity
    def ords():
        has_id = (6, 4, 2, 1, 0, 0.9)
        no_id = (inf, -2.1, -inf)
        if t.numel() == 0:
            dim = kwargs.get("dim")
            if dim is None:
                return has_id
            if not isinstance(dim, Iterable):
                dim = (dim,)
            for d in dim:
                if t.size(d) == 0:
                    return has_id
        return has_id + no_id

    return (((), dict(ord=o)) for o in ords())


def sample_inputs_svd(op_info, device, dtype, requires_grad=False, **kwargs):
    make_fullrank = make_fullrank_matrices_with_distinct_singular_values
    make_arg = partial(
        make_fullrank, dtype=dtype, device=device, requires_grad=requires_grad
    )

    is_linalg_svd = "linalg.svd" in op_info.name
    batches = [(), (0,), (3,)]
    ns = [0, 3, 5]

    def uniformize(usv):
        S = usv[1]
        k = S.shape[-1]
        U = usv[0][..., :k]
        Vh = usv[2] if is_linalg_svd else usv[2].mH
        Vh = Vh[..., :k, :]
        return U, S, Vh

    def fn_U(usv):
        U, _, _ = uniformize(usv)
        return U.abs()

    def fn_S(usv):
        return uniformize(usv)[1]

    def fn_Vh(usv):
        # We also return S to test
        _, S, Vh = uniformize(usv)
        return S, Vh.abs()

    def fn_UVh(usv):
        U, S, Vh = uniformize(usv)
        return U @ Vh, S

    fns = (fn_U, fn_S, fn_Vh, fn_UVh)

    fullmat = "full_matrices" if is_linalg_svd else "some"

    for batch, n, k, fullmat_val, fn in product(batches, ns, ns, (True, False), fns):
        shape = batch + (n, k)
        yield SampleInput(
            make_arg(*shape), kwargs={fullmat: fullmat_val}, output_process_fn_grad=fn
        )


def sample_inputs_cross(op_info, device, dtype, requires_grad, **kwargs):
    yield SampleInput(
        make_tensor((S, 3), device=device, dtype=dtype, requires_grad=requires_grad),
        args=(
            make_tensor(
                (S, 3), device=device, dtype=dtype, requires_grad=requires_grad
            ),
        ),
    )
    yield SampleInput(
        make_tensor((S, 3, S), device=device, dtype=dtype, requires_grad=requires_grad),
        args=(
            make_tensor(
                (S, 3, S), device=device, dtype=dtype, requires_grad=requires_grad
            ),
        ),
        kwargs={"dim": 1},
    )
    yield SampleInput(
        make_tensor((S, 3), device=device, dtype=dtype, requires_grad=requires_grad),
        args=(
            make_tensor(
                (S, 3), device=device, dtype=dtype, requires_grad=requires_grad
            ),
        ),
        kwargs={"dim": -1},
    )


def sample_inputs_householder_product(op_info, device, dtype, requires_grad, **kwargs):
    """
    This function generates input for torch.linalg.householder_product (torch.orgqr).
    The first argument should be a square matrix or batch of square matrices, the second argument is a vector or batch of vectors.
    Empty, square, rectangular, batched square and batched rectangular input is generated.
    """
    # Each column of the matrix is getting multiplied many times leading to very large values for
    # the Jacobian matrix entries and making the finite-difference result of grad check less accurate.
    # That's why gradcheck with the default range [-9, 9] fails and [-2, 2] is used here.
    samples = (
        SampleInput(
            make_tensor(
                (S, S),
                dtype=dtype,
                device=device,
                low=-2,
                high=2,
                requires_grad=requires_grad,
            ),
            args=(
                make_tensor(
                    (S,),
                    dtype=dtype,
                    device=device,
                    low=-2,
                    high=2,
                    requires_grad=requires_grad,
                ),
            ),
        ),
        SampleInput(
            make_tensor(
                (S + 1, S),
                dtype=dtype,
                device=device,
                low=-2,
                high=2,
                requires_grad=requires_grad,
            ),
            args=(
                make_tensor(
                    (S,),
                    dtype=dtype,
                    device=device,
                    low=-2,
                    high=2,
                    requires_grad=requires_grad,
                ),
            ),
        ),
        SampleInput(
            make_tensor(
                (2, 1, S, S),
                dtype=dtype,
                device=device,
                low=-2,
                high=2,
                requires_grad=requires_grad,
            ),
            args=(
                make_tensor(
                    (
                        2,
                        1,
                        S,
                    ),
                    dtype=dtype,
                    device=device,
                    low=-2,
                    high=2,
                    requires_grad=requires_grad,
                ),
            ),
        ),
        SampleInput(
            make_tensor(
                (2, 1, S + 1, S),
                dtype=dtype,
                device=device,
                low=-2,
                high=2,
                requires_grad=requires_grad,
            ),
            args=(
                make_tensor(
                    (
                        2,
                        1,
                        S,
                    ),
                    dtype=dtype,
                    device=device,
                    low=-2,
                    high=2,
                    requires_grad=requires_grad,
                ),
            ),
        ),
        SampleInput(
            make_tensor(
                (0, 0),
                dtype=dtype,
                device=device,
                low=None,
                high=None,
                requires_grad=requires_grad,
            ),
            args=(
                make_tensor(
                    (0,),
                    dtype=dtype,
                    device=device,
                    low=None,
                    high=None,
                    requires_grad=requires_grad,
                ),
            ),
        ),
        SampleInput(
            make_tensor(
                (S, S),
                dtype=dtype,
                device=device,
                low=-2,
                high=2,
                requires_grad=requires_grad,
            ),
            args=(
                make_tensor(
                    (0,),
                    dtype=dtype,
                    device=device,
                    low=None,
                    high=None,
                    requires_grad=requires_grad,
                ),
            ),
        ),
        # m = n = S, k = S - 2
        SampleInput(
            make_tensor(
                (S, S),
                dtype=dtype,
                device=device,
                low=-2,
                high=2,
                requires_grad=requires_grad,
            ),
            args=(
                make_tensor(
                    (S - 2,),
                    dtype=dtype,
                    device=device,
                    low=None,
                    high=None,
                    requires_grad=requires_grad,
                ),
            ),
        ),
        # m = S, n = S -1, k = S - 2
        SampleInput(
            make_tensor(
                (S, S - 1),
                dtype=dtype,
                device=device,
                low=-2,
                high=2,
                requires_grad=requires_grad,
            ),
            args=(
                make_tensor(
                    (S - 2,),
                    dtype=dtype,
                    device=device,
                    low=None,
                    high=None,
                    requires_grad=requires_grad,
                ),
            ),
        ),
    )

    return samples


def sample_inputs_linalg_det_singular(op_info, device, dtype, requires_grad, **kwargs):
    make_arg = partial(make_tensor, device=device, dtype=dtype)

    def make_singular_matrix_batch_base(size, rank):
        assert size[-1] == size[-2]
        assert rank > 0 and rank < size[-1]

        n = size[-1]
        a = make_arg(size[:-2] + (n, rank)) / 10
        b = make_arg(size[:-2] + (rank, n)) / 10
        x = a @ b
        lu, pivs, _ = torch.linalg.lu_factor_ex(x)
        p, l, u = torch.lu_unpack(lu, pivs)
        u_diag_abs = u.diagonal(0, -2, -1).abs()
        u_diag_abs_largest = u_diag_abs.max(dim=-1, keepdim=True).values
        u_diag_abs_smallest_idxs = torch.topk(
            u_diag_abs, k=(n - rank), largest=False
        ).indices
        u.diagonal(0, -2, -1).div_(u_diag_abs_largest)
        u.diagonal(0, -2, -1)[..., u_diag_abs_smallest_idxs] = torch.finfo(dtype).eps
        matrix = p @ l @ u

        matrix.requires_grad_(requires_grad)
        return matrix

    def sample_generator():
        for batch, size in product(((), (2,), (2, 2)), range(6)):
            shape = batch + (size, size)
            for rank in range(1, size):
                yield make_singular_matrix_batch_base(shape, rank)

    return [SampleInput(t) for t in sample_generator()]


def sample_inputs_linalg_matrix_power(op_info, device, dtype, requires_grad, **kwargs):
    make_fullrank = make_fullrank_matrices_with_distinct_singular_values
    make_arg = partial(
        make_tensor, dtype=dtype, device=device, requires_grad=requires_grad
    )
    make_arg_fullrank = partial(
        make_fullrank, dtype=dtype, device=device, requires_grad=requires_grad
    )
    # (<matrix_size>, (<batch_sizes, ...>))
    test_sizes = [
        (1, ()),
        (2, (0,)),
        (2, (2,)),
    ]

    for matrix_size, batch_sizes in test_sizes:
        size = batch_sizes + (matrix_size, matrix_size)
        for n in (0, 3, 5):
            yield SampleInput(make_arg(size), args=(n,))
        for n in [-4, -2, -1]:
            yield SampleInput(make_arg_fullrank(*size), args=(n,))


def sample_inputs_linalg_det_logdet_slogdet(
    op_info, device, dtype, requires_grad, **kwargs
):
    make_fullrank = make_fullrank_matrices_with_distinct_singular_values
    make_arg = partial(
        make_fullrank, dtype=dtype, device=device, requires_grad=requires_grad
    )
    batches = [(), (0,), (3,)]
    ns = [0, 1, 5]

    is_logdet = op_info.name == "logdet"

    for (
        batch,
        n,
    ) in product(batches, ns):
        shape = batch + (n, n)
        A = make_arg(*shape)
        # Need to make the matrices in A have positive determinant for autograd
        # To do so, we multiply A by its determinant to flip the sign of its determinant
        if is_logdet and not A.is_complex() and A.numel() > 0:
            s = torch.linalg.slogdet(A).sign
            A = A * s.unsqueeze(-1).unsqueeze(-1)
            A.requires_grad_(requires_grad)
        yield SampleInput(A)


def sample_inputs_lu_solve(op_info, device, dtype, requires_grad=False, **kwargs):
    """Samples the inputs for both linalg.lu_solve and lu_solve"""
    make_fn = make_fullrank_matrices_with_distinct_singular_values
    make_a = partial(make_fn, dtype=dtype, device=device)
    make_b = partial(make_tensor, dtype=dtype, device=device)

    def clone(X, requires_grad):
        Y = X.clone()
        Y.requires_grad_(requires_grad)
        return Y

    is_linalg_lu_solve = op_info.name == "linalg.lu_solve"

    batches = ((), (0,), (2,))
    ns = (3, 1, 0)
    nrhs = (4, 1, 0)

    for n, batch, rhs in product(ns, batches, nrhs):
        A = make_a(*(batch + (n, n)))
        LU, pivots = torch.linalg.lu_factor(A)

        B = make_b(batch + (n, rhs))

        grads = (False,) if not requires_grad else (True, False)
        # we try all possible combinations of requires_grad for each input
        for LU_grad, B_grad in product(grads, grads):
            # when requires_grad == True, at least one input has to have requires_grad enabled
            if requires_grad and not LU_grad and not B_grad:
                continue

            if is_linalg_lu_solve:
                for adjoint, left in product((True, False), repeat=2):
                    yield SampleInput(
                        clone(LU, LU_grad),
                        args=(pivots, clone(B if left else B.mT, B_grad)),
                        kwargs=dict(adjoint=adjoint, left=left),
                    )
            else:
                yield SampleInput(clone(B, B_grad), args=(clone(LU, LU_grad), pivots))


def sample_inputs_linalg_multi_dot(op_info, device, dtype, requires_grad, **kwargs):
    # Each test case consists of the sizes in the chain of multiplications
    # e.g. [2, 3, 4, 5] generates matrices (2, 3) @ (3, 4) @ (4, 5)
    test_cases = [
        [1, 2, 1],
        [2, 0, 2],
        [0, 2, 2],
        [2, 2, 2, 2],
        [2, 3, 4, 5],
        [5, 4, 0, 2],
        [2, 4, 3, 5, 3, 2],
    ]

    result = []
    for sizes in test_cases:
        tensors = []
        for size in zip(sizes[:-1], sizes[1:]):
            t = make_tensor(
                size, dtype=dtype, device=device, requires_grad=requires_grad
            )
            tensors.append(t)
        result.append(SampleInput(tensors))

    return result


def sample_inputs_linalg_matrix_norm(op_info, device, dtype, requires_grad, **kwargs):
    low_precision_dtypes = (torch.float16, torch.bfloat16, torch.complex32)
    make_arg = partial(
        make_tensor, device=device, dtype=dtype, requires_grad=requires_grad
    )

    sizes = ((2, 2), (2, 3, 2))
    if dtype in low_precision_dtypes:
        # svdvals not supported for low precision dtypes
        ords = ("fro", inf, -inf, 1, -1)
    else:
        ords = ("fro", "nuc", inf, -inf, 1, -1, 2, -2)
    dims = ((-2, -1), (-1, 0))

    for size, ord, dim, keepdim in product(sizes, ords, dims, [True, False]):
        yield SampleInput(make_arg(size), args=(ord, dim, keepdim))


def sample_inputs_linalg_norm(
    op_info, device, dtype, requires_grad, *, variant=None, **kwargs
):
    if variant is not None and variant not in ("subgradient_at_zero",):
        raise ValueError(
            f"Unsupported variant, expected variant to be 'subgradient_at_zero' but got: {variant}"
        )

    test_sizes = [
        (S,),
        (0,),
        (S, S),
        (0, 0),
        (S, 0),
        (0, S),
        (S, S, S),
        (0, S, S),
        (S, 0, S),
        (0, 0, 0),
    ]

    vector_ords = (None, 0, 0.5, 1, 2, 3.5, inf, -0.5, -1, -2, -3.5, -inf)
    matrix_ords = (None, "fro", "nuc", 1, 2, inf, -1, -2, -inf)

    inputs = []

    for test_size in test_sizes:
        is_vector_norm = len(test_size) == 1
        is_matrix_norm = len(test_size) == 2

        for keepdim in [False, True]:
            if not variant == "subgradient_at_zero":
                inputs.append(
                    SampleInput(
                        make_tensor(
                            test_size,
                            dtype=dtype,
                            device=device,
                            low=None,
                            high=None,
                            requires_grad=requires_grad,
                        ),
                        kwargs=dict(keepdim=keepdim),
                    )
                )

            if not (is_vector_norm or is_matrix_norm):
                continue

            ords = vector_ords if is_vector_norm else matrix_ords

            for ord in ords:
                if variant == "subgradient_at_zero":
                    inputs.append(
                        SampleInput(
                            torch.zeros(
                                test_size,
                                dtype=dtype,
                                device=device,
                                requires_grad=requires_grad,
                            ),
                            args=(ord,),
                            kwargs=dict(keepdim=keepdim),
                        )
                    )
                else:
                    inputs.append(
                        SampleInput(
                            make_tensor(
                                test_size,
                                dtype=dtype,
                                device=device,
                                low=None,
                                high=None,
                                requires_grad=requires_grad,
                            ),
                            args=(ord,),
                            kwargs=dict(keepdim=keepdim),
                        )
                    )

                    if ord in ["nuc", "fro"]:
                        inputs.append(
                            SampleInput(
                                make_tensor(
                                    test_size,
                                    dtype=dtype,
                                    device=device,
                                    low=None,
                                    high=None,
                                    requires_grad=requires_grad,
                                ),
                                kwargs=dict(ord=ord, keepdim=keepdim, dim=(0, 1)),
                            )
                        )

        return inputs


def sample_inputs_linalg_vecdot(op_info, device, dtype, requires_grad, **kwargs):
    make_arg = partial(
        make_tensor, device=device, dtype=dtype, requires_grad=requires_grad
    )
    batches = ((), (0,), (1,), (5,))
    ns = (0, 1, 3, 5)
    for b, n in product(batches, ns):
        shape = b + (n,)
        yield SampleInput(make_arg(shape), args=(make_arg(shape),))
        for i in range(len(shape)):
            yield SampleInput(
                make_arg(shape), args=(make_arg(shape),), kwargs=dict(dim=i)
            )


def sample_inputs_linalg_invertible(
    op_info, device, dtype, requires_grad=False, **kwargs
):
    """
    This function generates invertible inputs for linear algebra ops
    The input is generated as the itertools.product of 'batches' and 'ns'.
    In total this function generates 8 SampleInputs
    'batches' cases include:
        () - single input,
        (0,) - zero batched dimension,
        (2,) - batch of two matrices,
        (1, 1) - 1x1 batch of matrices
    'ns' gives 0x0 and 5x5 matrices.
    Zeros in dimensions are edge cases in the implementation and important to test for in order to avoid unexpected crashes.
    """
    make_fn = make_fullrank_matrices_with_distinct_singular_values
    make_arg = partial(make_fn, dtype=dtype, device=device, requires_grad=requires_grad)

    batches = [(), (0,), (2,), (1, 1)]
    ns = [5, 0]

    for batch, n in product(batches, ns):
        yield SampleInput(make_arg(*batch, n, n))


def sample_inputs_linalg_pinv_singular(
    op_info, device, dtype, requires_grad=False, **kwargs
):
    """
    This function produces factors `a` and `b` to generate inputs of the form `a @ b.t()` to
    test the backward method of `linalg_pinv`. That way we always preserve the rank of the
    input no matter the perturbations applied to it by the gradcheck.
    Note that `pinv` is Frechet-differentiable in a rank-preserving neighborhood.
    """
    batches = [(), (0,), (2,), (1, 1)]
    # the size of at least 30 is required to cause failures for the previous implicit implementation
    # of the pinv's backward method, albeit it is slow.
    size = [0, 3, 50]

    for batch, m, n in product(batches, size, size):
        for k in range(min(3, min(m, n))):
            # Note that by making the columns of `a` and `b` orthonormal we make sure that
            # the product matrix `a @ b.t()` has condition number 1 when restricted to its image
            a = (
                torch.rand(*batch, m, k, device=device, dtype=dtype)
                .qr()
                .Q.requires_grad_(requires_grad)
            )
            b = (
                torch.rand(*batch, n, k, device=device, dtype=dtype)
                .qr()
                .Q.requires_grad_(requires_grad)
            )
            yield SampleInput(a, args=(b,))


def sample_inputs_linalg_cond(op_info, device, dtype, requires_grad=False, **kwargs):
    make_arg = partial(
        make_tensor, dtype=dtype, device=device, requires_grad=requires_grad
    )

    # autograd is not supported for inputs with zero number of elements
    shapes = (
        (S, S),
        (2, S, S),
        (2, 1, S, S),
    )

    for shape in shapes:
        yield SampleInput(make_arg(shape))


def sample_inputs_linalg_vander(op_info, device, dtype, requires_grad=False, **kwargs):
    make_arg = partial(
        make_tensor, dtype=dtype, device=device, requires_grad=requires_grad
    )

    shapes = (
        (),
        (1,),
        (S,),
        (2, S),
    )

    for shape in shapes:
        if len(shape) > 0 and shape[-1] > 1:
            yield SampleInput(make_arg(shape))
        n = shape[-1] if len(shape) > 0 else 1
        for i in range(3):
            # n-1, n, n+1
            N = n + i - 1
            if N < 2:
                continue
            yield SampleInput(make_arg(shape), kwargs=dict(N=N))


def np_vander_batched(x, N=None):
    # Wrapper around np.vander that supports batches of 1 dimension (enough for the tests)
    if x.ndim == 0:
        x = x[np.newaxis]
    if x.ndim == 1:
        y = np.vander(x, N=N, increasing=True)
        return y
    else:
        if N is None:
            N = x.shape[-1]
        y = np.vander(x.ravel(), N=N, increasing=True).reshape((*x.shape, N))
        return y


def sample_inputs_linalg_cholesky_inverse(
    op_info, device, dtype, requires_grad=False, **kwargs
):
    from torch.testing._internal.common_utils import random_well_conditioned_matrix

    # Cholesky factorization is for positive-definite matrices
    single_well_conditioned_matrix = random_well_conditioned_matrix(
        S, S, dtype=dtype, device=device
    )
    batch_well_conditioned_matrices = random_well_conditioned_matrix(
        2, S, S, dtype=dtype, device=device
    )
    single_pd = single_well_conditioned_matrix @ single_well_conditioned_matrix.mH
    batch_pd = batch_well_conditioned_matrices @ batch_well_conditioned_matrices.mH

    inputs = (
        torch.zeros(0, 0, dtype=dtype, device=device),  # 0x0 matrix
        torch.zeros(0, 2, 2, dtype=dtype, device=device),  # zero batch of matrices
        single_pd,
        batch_pd,
    )
    test_cases = (torch.linalg.cholesky(a, upper=False) for a in inputs)
    for l in test_cases:
        # generated lower-triangular samples
        l.requires_grad = requires_grad
        yield SampleInput(l)  # upper=False by default
        yield SampleInput(
            l.detach().clone().requires_grad_(requires_grad), kwargs=dict(upper=False)
        )

        # generate upper-triangular inputs
        u = l.detach().clone().mT.contiguous().requires_grad_(requires_grad)
        yield SampleInput(u, kwargs=dict(upper=True))


def sample_inputs_linalg_ldl_factor(
    op_info, device, dtype, requires_grad=False, **kwargs
):
    from torch.testing._internal.common_utils import (
        random_hermitian_pd_matrix,
        random_symmetric_pd_matrix,
    )

    device = torch.device(device)

    # Symmetric inputs
    yield SampleInput(
        random_symmetric_pd_matrix(S, dtype=dtype, device=device),
        kwargs=dict(hermitian=False),
    )  # single matrix
    yield SampleInput(
        random_symmetric_pd_matrix(S, 2, dtype=dtype, device=device),
        kwargs=dict(hermitian=False),
    )  # batch of matrices
    yield SampleInput(
        torch.zeros(0, 0, dtype=dtype, device=device), kwargs=dict(hermitian=False)
    )  # 0x0 matrix
    yield SampleInput(
        torch.zeros(0, 2, 2, dtype=dtype, device=device), kwargs=dict(hermitian=False)
    )  # zero batch of matrices

    # Hermitian inputs
    # hermitian=True for complex inputs on CUDA is supported only with MAGMA 2.5.4+
    magma_254_available = device.type == "cuda" and _get_magma_version() >= (2, 5, 4)
    if dtype.is_complex and (device.type == "cpu" or magma_254_available):
        yield SampleInput(
            random_hermitian_pd_matrix(S, dtype=dtype, device=device),
            kwargs=dict(hermitian=True),
        )  # single matrix
        yield SampleInput(
            random_hermitian_pd_matrix(S, 2, dtype=dtype, device=device),
            kwargs=dict(hermitian=True),
        )  # batch of matrices


def sample_inputs_linalg_ldl_solve(
    op_info, device, dtype, requires_grad=False, **kwargs
):
    # Generate LDL factors of symmetric (and Hermitian on CPU) matrices
    from torch.testing._internal.common_utils import (
        random_hermitian_pd_matrix,
        random_symmetric_pd_matrix,
    )

    device = torch.device(device)
    symmetric_inputs = (
        random_symmetric_pd_matrix(S, dtype=dtype, device=device),  # single matrix
        random_symmetric_pd_matrix(
            S, 2, dtype=dtype, device=device
        ),  # batch of matrices
        torch.zeros(0, 0, dtype=dtype, device=device),  # 0x0 matrix
        torch.zeros(0, 2, 2, dtype=dtype, device=device),  # zero batch of matrices
    )
    hermitian_inputs = (
        (
            random_hermitian_pd_matrix(S, dtype=dtype, device=device),
            random_hermitian_pd_matrix(S, 2, dtype=dtype, device=device),
        )
        if device.type == "cpu" and dtype.is_complex
        else ()
    )
    test_cases1 = (
        torch.linalg.ldl_factor_ex(a, hermitian=False) for a in symmetric_inputs
    )
    test_cases2 = (
        torch.linalg.ldl_factor_ex(a, hermitian=True) for a in hermitian_inputs
    )

    # Symmetric case
    for test_case in test_cases1:
        factors, pivots, _ = test_case
        factors.requires_grad = requires_grad
        for B_batch_shape in ((), factors.shape[:-2]):
            B = make_tensor(
                (*B_batch_shape, factors.shape[-1], S),
                device=device,
                dtype=dtype,
                requires_grad=requires_grad,
            )
            yield SampleInput(factors, args=(pivots, B), kwargs=dict(hermitian=False))
            clone_factors = factors.detach().clone().requires_grad_(requires_grad)
            yield SampleInput(
                clone_factors, args=(pivots, B), kwargs=dict(hermitian=False)
            )

    # Hermitian case
    for test_case in test_cases2:
        factors, pivots, _ = test_case
        factors.requires_grad = requires_grad
        for B_batch_shape in ((), factors.shape[:-2]):
            B = make_tensor(
                (*B_batch_shape, factors.shape[-1], S),
                device=device,
                dtype=dtype,
                requires_grad=requires_grad,
            )
            yield SampleInput(factors, args=(pivots, B), kwargs=dict(hermitian=True))
            clone_factors = factors.detach().clone().requires_grad_(requires_grad)
            yield SampleInput(
                clone_factors, args=(pivots, B), kwargs=dict(hermitian=True)
            )


def sample_inputs_linalg_lstsq(op_info, device, dtype, requires_grad=False, **kwargs):
    from torch.testing._internal.common_utils import random_well_conditioned_matrix

    device = torch.device(device)

    drivers: Tuple[str, ...]
    if device.type == "cuda":
        drivers = ("gels",)
    else:
        drivers = ("gels", "gelsy", "gelss", "gelsd")

    # we generate matrices of shape (..., n + delta, n)
    deltas: Tuple[int, ...]
    if device.type == "cpu" or has_cusolver():
        deltas = (-1, 0, +1)
    # only square systems if Cusolver is not available
    # becase we solve a lstsq problem with a transposed matrix in the backward
    else:
        deltas = (0,)

    out = []
    for batch, driver, delta in product(((), (3,), (3, 3)), drivers, deltas):
        shape = batch + (3 + delta, 3)
        a = random_well_conditioned_matrix(*shape, dtype=dtype, device=device)
        a.requires_grad_(requires_grad)
        b = make_tensor(
            shape,
            dtype=dtype,
            device=device,
            low=None,
            high=None,
            requires_grad=requires_grad,
        )
        out.append(SampleInput(a, args=(b,), kwargs=dict(driver=driver)))
    return out


def error_inputs_lstsq(op_info, device, **kwargs):
    zero_d = torch.randn((), device=device)
    yield ErrorInput(
        SampleInput(zero_d, args=(zero_d,)),
        error_type=RuntimeError,
        error_regex="at least 2 dimensions",
    )


def error_inputs_lstsq_grad_oriented(op_info, device, **kwargs):
    zero_d = torch.randn((), device=device)
    yield ErrorInput(
        SampleInput(zero_d, args=(zero_d, None)),
        error_type=RuntimeError,
        error_regex="at least 2 dimensions",
    )


def sample_inputs_linalg_cholesky(
    op_info, device, dtype, requires_grad=False, **kwargs
):
    """
    This function generates always positive-definite input for torch.linalg.cholesky using
    random_hermitian_pd_matrix.
    The input is generated as the itertools.product of 'batches' and 'ns'.
    In total this function generates 8 SampleInputs
    'batches' cases include:
        () - single input,
        (0,) - zero batched dimension,
        (2,) - batch of two matrices,
        (1, 1) - 1x1 batch of matrices
    'ns' gives 0x0 and 5x5 matrices.
    Zeros in dimensions are edge cases in the implementation and important to test for in order to avoid unexpected crashes.
    """
    from torch.testing._internal.common_utils import random_hermitian_pd_matrix

    batches = [(), (0,), (2,), (1, 1)]
    ns = [5, 0]
    out = []
    for batch, n, upper in product(batches, ns, [True, False]):
        a = random_hermitian_pd_matrix(n, *batch, dtype=dtype, device=device)
        a.requires_grad = requires_grad
        out.append(SampleInput(a, kwargs={"upper": upper}))
    return out


def sample_inputs_linalg_eig(op_info, device, dtype, requires_grad=False, **kwargs):
    """
    This function generates input for torch.linalg.eig
    """

    def out_fn(output):
        return output[0], abs(output[1])

    samples = sample_inputs_linalg_invertible(op_info, device, dtype, requires_grad)
    for sample in samples:
        sample.output_process_fn_grad = out_fn
        yield sample


def sample_inputs_linalg_eigh(op_info, device, dtype, requires_grad=False, **kwargs):
    """
    This function generates input for torch.linalg.eigh/eigvalsh with UPLO="U" or "L" keyword argument.
    """

    def out_fn(output):
        if isinstance(output, tuple):
            # eigh function
            return output[0], abs(output[1])
        else:
            # eigvalsh function
            return output

    # Samples do not need to be Hermitian, as we're using gradcheck_wrapper_hermitian_input
    samples = sample_inputs_linalg_invertible(op_info, device, dtype, requires_grad)
    for sample in samples:
        sample.kwargs = {"UPLO": np.random.choice(["L", "U"])}
        sample.output_process_fn_grad = out_fn
        yield sample


def sample_inputs_linalg_pinv(op_info, device, dtype, requires_grad=False, **kwargs):
    """
    This function generates input for torch.linalg.pinv with hermitian=False keyword argument.
    """
    for o in sample_inputs_linalg_invertible(
        op_info, device, dtype, requires_grad, **kwargs
    ):
        real_dtype = o.input.real.dtype if dtype.is_complex else dtype
        # requires_grad path for rtol tensor is not implemented
        for rtol in (None, 1.0, torch.tensor(1.0, dtype=real_dtype, device=device)):
            o = clone_sample(o)
            o.kwargs = {"rtol": rtol}
            yield o


def sample_inputs_linalg_pinv_hermitian(
    op_info, device, dtype, requires_grad=False, **kwargs
):
    """
    This function generates input for torch.linalg.pinv with hermitian=True keyword argument.
    """
    for o in sample_inputs_linalg_invertible(
        op_info, device, dtype, requires_grad, **kwargs
    ):
        o.kwargs = {"hermitian": True}
        yield o


def sample_inputs_linalg_solve(
    op_info, device, dtype, requires_grad=False, vector_rhs_allowed=True, **kwargs
):
    """
    This function generates always solvable input for torch.linalg.solve
    We sample a fullrank square matrix (i.e. invertible) A
    The first input to torch.linalg.solve is generated as the itertools.product of 'batches' and 'ns'.
    The second input is generated as the product of 'batches', 'ns' and 'nrhs'.
    In total this function generates 18 SampleInputs
    'batches' cases include:
        () - single input,
        (0,) - zero batched dimension,
        (2,) - batch of two matrices.
    'ns' gives 0x0 and 5x5 matrices.
    and 'nrhs' controls the number of vectors to solve for:
        () - using 1 as the number of vectors implicitly
        (1,) - same as () but explicit
        (3,) - solve for 3 vectors.
    Zeros in dimensions are edge cases in the implementation and important to test for in order to avoid unexpected crashes.
    'vector_rhs_allowed' controls whether to include nrhs = () to the list of SampleInputs.
    torch.solve / triangular_solve / cholesky_solve (opposed to torch.linalg.solve) do not allow
    1D tensors (vectors) as the right-hand-side.
    Once torch.solve / triangular_solve / cholesky_solve and its testing are removed,
    'vector_rhs_allowed' may be removed here as well.
    """
    make_fullrank = make_fullrank_matrices_with_distinct_singular_values
    make_a = partial(
        make_fullrank, dtype=dtype, device=device, requires_grad=requires_grad
    )
    make_b = partial(
        make_tensor, dtype=dtype, device=device, requires_grad=requires_grad
    )

    batches = [(), (0,), (2,)]
    ns = [5, 0]
    if vector_rhs_allowed:
        nrhs = [(), (1,), (3,)]
    else:
        nrhs = [(1,), (3,)]

    for n, batch, rhs in product(ns, batches, nrhs):
        yield SampleInput(make_a(*batch, n, n), args=(make_b((batch + (n,) + rhs)),))


def sample_inputs_linalg_solve_triangular(
    op_info, device, dtype, requires_grad=False, **kwargs
):
    make_arg = partial(make_tensor, dtype=dtype, device=device)
    bs = (1, 2, 0)
    ns = (3, 0)
    ks = (1, 3, 0)

    for b, n, k, (left, upper, uni) in product(
        bs, ns, ks, product((True, False), repeat=3)
    ):
        if b == 1:
            A = make_arg((n, n)) if left else make_arg((k, k))
            B = make_arg((n, k))
        else:
            A = make_arg((b, n, n)) if left else make_arg((b, k, k))
            B = make_arg((b, n, k))
        if uni:
            # Not really necessary, but writing it for consistency
            A.diagonal(0, -2, -1).fill_(1.0)
        else:
            d = A.diagonal(0, -2, -1)
            d[d.abs() < 1e-6] = 1.0
        if upper:
            A.triu_()
        else:
            A.tril_()
        kwargs = {"upper": upper, "left": left, "unitriangular": uni}
        if requires_grad:
            for grad_A, grad_B in product((True, False), repeat=2):
                # Either A or B needs to have a gradient
                if not grad_A and not grad_B:
                    continue
                yield SampleInput(
                    A.clone().requires_grad_(grad_A),
                    args=(B.clone().requires_grad_(grad_B),),
                    kwargs=kwargs,
                )
        else:
            yield SampleInput(A, args=(B,), kwargs=kwargs)


def sample_inputs_legacy_solve(op_info, device, dtype, requires_grad=False, **kwargs):
    """
    This function generates always solvable input for legacy solve functions
    (the ones that are not in torch.linalg module).
    The difference from sample_inputs_linalg_solve is that here the right-hand-side of A x = b equation
    should have b.ndim >= 2, vectors are not allowed.
    Also the arguments order is swapped.
    """
    out = sample_inputs_linalg_solve(
        op_info, device, dtype, requires_grad=requires_grad, vector_rhs_allowed=False
    )

    def out_fn(output):
        return output[0]

    # Reverses tensor order
    for sample in out:
        sample.input, sample.args = sample.args[0], (sample.input,)
        if op_info.name == "solve":
            sample.output_process_fn_grad = out_fn
        yield sample


def sample_inputs_linalg_lu(op_info, device, dtype, requires_grad=False, **kwargs):
    full_rank = op_info.name == "linalg.lu_factor"
    make_fn = (
        make_tensor
        if not full_rank
        else make_fullrank_matrices_with_distinct_singular_values
    )
    make_arg = partial(make_fn, dtype=dtype, device=device, requires_grad=requires_grad)

    def out_fn(output):
        if op_info.name == "linalg.lu":
            return output[1], output[2]
        else:
            return output

    batch_shapes = ((), (3,), (3, 3))
    # pivot=False only supported in CUDA
    pivots = (True, False) if torch.device(device).type == "cuda" else (True,)
    deltas = (-2, -1, 0, +1, +2)
    for batch_shape, pivot, delta in product(batch_shapes, pivots, deltas):
        shape = batch_shape + (S + delta, S)
        # Insanely annoying that make_fullrank_blablabla accepts a *shape and not a tuple!
        A = make_arg(shape) if not full_rank else make_arg(*shape)
        yield SampleInput(A, kwargs={"pivot": pivot}, output_process_fn_grad=out_fn)


def sample_inputs_linalg_svdvals(op_info, device, dtype, requires_grad=False, **kwargs):
    make_arg = partial(
        make_tensor, dtype=dtype, device=device, requires_grad=requires_grad
    )

    batches = [(), (0,), (2,), (1, 1)]
    ns = [5, 2, 0]

    for batch, m, n in product(batches, ns, ns):
        yield SampleInput(make_arg(batch + (m, n)))


def sample_inputs_linalg_qr_geqrf(
    op_info, device, dtype, requires_grad=False, **kwargs
):
    # QR is just well defined when the matrix is full rank
    make_fullrank = make_fullrank_matrices_with_distinct_singular_values
    make_arg = partial(
        make_fullrank, dtype=dtype, device=device, requires_grad=requires_grad
    )

    batches = [(), (0,), (2,), (1, 1)]
    ns = [5, 2, 0]

    for batch, (m, n) in product(batches, product(ns, ns)):
        shape = batch + (m, n)
        yield SampleInput(make_arg(*shape))


def sample_inputs_tensorsolve(op_info, device, dtype, requires_grad, **kwargs):
    a_shapes = [(2, 3, 6), (3, 4, 4, 3)]
    # Zero-dim tensors are not supported in NumPy, so we skip them for now.
    # NumPy is used in reference check tests.
    # See https://github.com/numpy/numpy/pull/20482 for tracking NumPy bugfix.
    # a_shapes += [(0, 0, 1, 2, 3, 0)]
    dimss = [None, (0, 2)]

    for a_shape, dims in itertools.product(a_shapes, dimss):
        a = make_tensor(
            a_shape, dtype=dtype, device=device, requires_grad=requires_grad
        )
        b = make_tensor(
            a_shape[:2], dtype=dtype, device=device, requires_grad=requires_grad
        )
        yield SampleInput(a, args=(b,), kwargs=dict(dims=dims))


def sample_inputs_tensorinv(op_info, device, dtype, requires_grad, **kwargs):
    make_arg = make_fullrank_matrices_with_distinct_singular_values

    def make_input():
        return make_arg(12, 12, device=device, dtype=dtype, requires_grad=requires_grad)

    # lhs / rhs shape can have any number of dimensions as long as their product equals 12
    shapes = [
        ((2, 2, 3), (12, 1)),
        ((4, 3), (6, 1, 2)),
    ]

    samples = []
    for shape_lhs, shape_rhs in shapes:
        inp = make_input().reshape(*shape_lhs, *shape_rhs).detach()
        inp.requires_grad_(requires_grad)
        samples.append(SampleInput(inp, kwargs=dict(ind=len(shape_lhs))))

<<<<<<< HEAD
    return samples


op_db: List[OpInfo] = [
    OpInfo(
        "linalg.cross",
        ref=lambda x, y, dim=-1: np.cross(x, y, axis=dim),
        op=torch.linalg.cross,
        dtypes=all_types_and_complex_and(torch.bfloat16),
        dtypesIfCUDA=all_types_and_complex_and(torch.half),
        aten_name="linalg_cross",
        sample_inputs_func=sample_inputs_cross,
        supports_out=True,
        supports_fwgrad_bwgrad=True,
        supports_forward_ad=True,
    ),
    OpInfo(
        "linalg.det",
        op=torch.linalg.det,
        aliases=("det",),
        dtypes=floating_and_complex_types(),
        supports_forward_ad=True,
        supports_fwgrad_bwgrad=True,
        aten_name="linalg_det",
        sample_inputs_func=sample_inputs_linalg_det_logdet_slogdet,
        decorators=[
            skipCUDAIfNoMagma,
            skipCPUIfNoLapack,
            DecorateInfo(
                toleranceOverride({torch.complex64: tol(atol=1e-3, rtol=1e-3)})
            ),
        ],
        check_batched_gradgrad=False,
        supports_inplace_autograd=False,
    ),
    OpInfo(
        "linalg.det",
        op=torch.linalg.det,
        variant_test_name="singular",
        aliases=("det",),
        dtypes=double_types(),
        backward_dtypes=double_types(),
        supports_forward_ad=True,
        supports_fwgrad_bwgrad=True,
        aten_name="linalg_det",
        sample_inputs_func=sample_inputs_linalg_det_singular,
        decorators=[
            skipCUDAIfNoMagma,
            skipCPUIfNoLapack,
            DecorateInfo(
                toleranceOverride({torch.complex64: tol(atol=1e-3, rtol=1e-3)})
            ),
        ],
        check_batched_gradgrad=False,
        supports_inplace_autograd=False,
        skips=(
            DecorateInfo(
                unittest.skip("Skipped!"), "TestGradients", "test_fn_fwgrad_bwgrad"
            ),
            DecorateInfo(
                unittest.skip("Skipped!"), "TestGradients", "test_fn_gradgrad"
            ),
            # dtypes are tested in the suite above, no need to repeat it for singular
            DecorateInfo(unittest.skip("Skipped!"), "TestCommon", "test_dtypes"),
        ),
    ),
    OpInfo(
        "linalg.cholesky",
        aten_name="linalg_cholesky",
        dtypes=floating_and_complex_types(),
        supports_forward_ad=True,
        supports_fwgrad_bwgrad=True,
        # See https://github.com/pytorch/pytorch/pull/78358
        check_batched_forward_grad=False,
        sample_inputs_func=sample_inputs_linalg_cholesky,
        gradcheck_wrapper=gradcheck_wrapper_hermitian_input,
        decorators=[skipCUDAIfNoMagmaAndNoCusolver, skipCPUIfNoLapack],
    ),
    OpInfo(
        "linalg.cholesky_ex",
        aten_name="linalg_cholesky_ex",
        dtypes=floating_and_complex_types(),
        supports_forward_ad=True,
        supports_fwgrad_bwgrad=True,
        # See https://github.com/pytorch/pytorch/pull/78358
        check_batched_forward_grad=False,
        sample_inputs_func=sample_inputs_linalg_cholesky,
        gradcheck_wrapper=gradcheck_wrapper_hermitian_input,
        decorators=[skipCUDAIfNoMagmaAndNoCusolver, skipCPUIfNoLapack],
    ),
    OpInfo(
        "linalg.vecdot",
        aten_name="linalg_vecdot",
        ref=lambda x, y, *, dim=-1: (x.conj() * y).sum(dim),
        dtypes=floating_and_complex_types_and(torch.bfloat16),
        dtypesIfCUDA=floating_and_complex_types_and(
            torch.half, *[torch.bfloat16] if (CUDA11OrLater or TEST_WITH_ROCM) else []
        ),
        sample_inputs_func=sample_inputs_linalg_vecdot,
        check_batched_forward_grad=False,
        supports_forward_ad=True,
        supports_fwgrad_bwgrad=True,
        skips=(
            # Issue with conj and torch dispatch, see https://github.com/pytorch/pytorch/issues/82479
            DecorateInfo(
                unittest.skip("Skipped!"),
                "TestSchemaCheckModeOpInfo",
                "test_schema_correctness",
                dtypes=(torch.complex64, torch.complex128),
            ),
        ),
    ),
    OpInfo(
        "linalg.cond",
        aten_name="linalg_cond",
        dtypes=floating_and_complex_types(),
        sample_inputs_func=sample_inputs_linalg_cond,
        check_batched_gradgrad=False,
        check_batched_forward_grad=False,
        supports_forward_ad=True,
        supports_fwgrad_bwgrad=True,
        gradcheck_nondet_tol=GRADCHECK_NONDET_TOL,
        decorators=[skipCUDAIfNoMagmaAndNoCusolver, skipCPUIfNoLapack, with_tf32_off],
    ),
    OpInfo(
        "linalg.eig",
        aten_name="linalg_eig",
        op=torch.linalg.eig,
        dtypes=floating_and_complex_types(),
        sample_inputs_func=sample_inputs_linalg_eig,
        check_batched_forward_grad=False,
        check_batched_grad=False,
        check_batched_gradgrad=False,
        supports_forward_ad=True,
        supports_fwgrad_bwgrad=True,
        skips=(
            # AssertionError: Scalars are not equal!
            DecorateInfo(
                unittest.expectedFailure, "TestCommon", "test_out", device_type="cpu"
            ),
            DecorateInfo(
                unittest.skip("Skipped!"),
                "TestCommon",
                "test_out",
                device_type="mps",
                dtypes=[torch.float32],
            ),
            DecorateInfo(
                unittest.skip("Skipped!"),
                "TestCommon",
                "test_variant_consistency_eager",
                device_type="mps",
                dtypes=[torch.float32],
            ),
            DecorateInfo(
                unittest.skip("Skipped!"),
                "TestJit",
                "test_variant_consistency_jit",
                device_type="mps",
                dtypes=[torch.float32],
            ),
        ),
        decorators=[skipCUDAIfNoMagma, skipCPUIfNoLapack, with_tf32_off],
    ),
    OpInfo(
        "linalg.eigvals",
        aten_name="linalg_eigvals",
        op=torch.linalg.eigvals,
        dtypes=floating_and_complex_types(),
        sample_inputs_func=sample_inputs_linalg_invertible,
        check_batched_forward_grad=False,
        check_batched_grad=False,
        check_batched_gradgrad=False,
        supports_forward_ad=True,
        supports_fwgrad_bwgrad=True,
        decorators=[skipCUDAIfNoMagma, skipCPUIfNoLapack],
        skips=(
            # Pre-existing condition; Needs to be fixed
            DecorateInfo(
                unittest.expectedFailure, "TestCompositeCompliance", "test_operator"
            ),
            # exits early on eager extremal value test
            DecorateInfo(
                unittest.skip("Skipped!"),
                "TestCudaFuserOpInfo",
                "test_nvfuser_extremal_values",
            ),
            DecorateInfo(
                unittest.skip("Skipped!"),
                "TestCommon",
                "test_out",
                device_type="mps",
                dtypes=[torch.float32],
            ),
            DecorateInfo(
                unittest.skip("Skipped!"),
                "TestCommon",
                "test_variant_consistency_eager",
                device_type="mps",
                dtypes=[torch.float32],
            ),
            DecorateInfo(
                unittest.skip("Skipped!"),
                "TestJit",
                "test_variant_consistency_jit",
                device_type="mps",
                dtypes=[torch.float32],
            ),
        ),
    ),
    OpInfo(
        "linalg.eigh",
        aten_name="linalg_eigh",
        dtypes=floating_and_complex_types(),
        sample_inputs_func=sample_inputs_linalg_eigh,
        gradcheck_wrapper=gradcheck_wrapper_hermitian_input,
        check_batched_forward_grad=False,
        check_batched_grad=False,
        check_batched_gradgrad=False,
        supports_forward_ad=True,
        supports_fwgrad_bwgrad=True,
        decorators=[skipCUDAIfNoMagma, skipCPUIfNoLapack, with_tf32_off],
        skips=(
            DecorateInfo(
                unittest.skip("Skipped!"),
                "TestCommon",
                "test_out",
                device_type="mps",
                dtypes=[torch.float32],
            ),
            DecorateInfo(
                unittest.skip("Skipped!"),
                "TestCommon",
                "test_variant_consistency_eager",
                device_type="mps",
                dtypes=[torch.float32],
            ),
            DecorateInfo(
                unittest.skip("Skipped!"),
                "TestJit",
                "test_variant_consistency_jit",
                device_type="mps",
                dtypes=[torch.float32],
            ),
        ),
    ),
    OpInfo(
        "linalg.eigvalsh",
        aten_name="linalg_eigvalsh",
        dtypes=floating_and_complex_types(),
        sample_inputs_func=sample_inputs_linalg_eigh,
        gradcheck_wrapper=gradcheck_wrapper_hermitian_input,
        check_batched_forward_grad=False,
        check_batched_grad=False,
        check_batched_gradgrad=False,
        supports_forward_ad=True,
        supports_fwgrad_bwgrad=True,
        decorators=[skipCUDAIfNoMagma, skipCPUIfNoLapack],
        skips=(
            # Pre-existing condition; Needs to be fixed
            DecorateInfo(
                unittest.skip("Skipped!"),
                "TestCommon",
                "test_out",
                device_type="mps",
                dtypes=[torch.float32],
            ),
            DecorateInfo(
                unittest.skip("Skipped!"),
                "TestCommon",
                "test_variant_consistency_eager",
                device_type="mps",
                dtypes=[torch.float32],
            ),
            DecorateInfo(
                unittest.skip("Skipped!"),
                "TestJit",
                "test_variant_consistency_jit",
                device_type="mps",
                dtypes=[torch.float32],
            ),
        ),
    ),
    OpInfo(
        "linalg.householder_product",
        aten_name="linalg_householder_product",
        op=torch.linalg.householder_product,
        aliases=("orgqr",),
        dtypes=floating_and_complex_types(),
        # https://github.com/pytorch/pytorch/issues/80411
        gradcheck_fast_mode=True,
        # TODO: backward uses in-place operations that vmap doesn't like
        check_batched_grad=False,
        check_batched_gradgrad=False,
        supports_forward_ad=True,
        supports_fwgrad_bwgrad=True,
        check_batched_forward_grad=False,
        sample_inputs_func=sample_inputs_householder_product,
        decorators=[
            skipCUDAIfNoCusolver,
            skipCPUIfNoLapack,
            DecorateInfo(
                toleranceOverride({torch.complex64: tol(atol=1e-3, rtol=1e-3)})
            ),
            DecorateInfo(
                unittest.expectedFailure, "TestCompositeCompliance", "test_backward"
            ),
            DecorateInfo(
                unittest.expectedFailure, "TestCompositeCompliance", "test_forward_ad"
            ),
        ],
    ),
    OpInfo(
        "linalg.ldl_factor",
        aten_name="linalg_ldl_factor",
        dtypes=floating_and_complex_types(),
        supports_autograd=False,
        sample_inputs_func=sample_inputs_linalg_ldl_factor,
        decorators=[skipCUDAIfNoMagmaAndNoCusolver, skipCPUIfNoLapack, skipCUDAIfRocm],
    ),
    OpInfo(
        "linalg.ldl_factor_ex",
        aten_name="linalg_ldl_factor_ex",
        dtypes=floating_and_complex_types(),
        supports_autograd=False,
        sample_inputs_func=sample_inputs_linalg_ldl_factor,
        decorators=[skipCUDAIfNoMagmaAndNoCusolver, skipCPUIfNoLapack, skipCUDAIfRocm],
    ),
    OpInfo(
        "linalg.ldl_solve",
        aten_name="linalg_ldl_solve",
        dtypes=floating_and_complex_types(),
        supports_autograd=False,
        sample_inputs_func=sample_inputs_linalg_ldl_solve,
        decorators=[
            skipCUDAIf(
                _get_torch_cuda_version() < (11, 4), "not available before CUDA 11.3.1"
            ),
            skipCUDAIfNoCusolver,
            skipCUDAIfRocm,
            skipCPUIfNoLapack,
        ],
    ),
    OpInfo(
        "linalg.lstsq",
        aten_name="linalg_lstsq",
        dtypes=floating_and_complex_types(),
        supports_out=True,
        sample_inputs_func=sample_inputs_linalg_lstsq,
        error_inputs_func=error_inputs_lstsq,
        decorators=[skipCUDAIfNoMagma, skipCPUIfNoLapack],
        skips=(
            # we skip gradient checks for this suite as they are tested in
            # variant_test_name='grad_oriented'
            DecorateInfo(unittest.skip("Skipped!"), "TestGradients"),
            # The values for attribute 'shape' do not match
            DecorateInfo(unittest.skip("Skipped!"), "TestCommon", "test_out"),
            DecorateInfo(
                unittest.skip("Skipped!"),
                "TestCommon",
                "test_out",
                device_type="mps",
                dtypes=[torch.float32],
            ),
            DecorateInfo(
                unittest.skip("Skipped!"),
                "TestCommon",
                "test_variant_consistency_eager",
                device_type="mps",
                dtypes=[torch.float32],
            ),
            DecorateInfo(
                unittest.skip("Skipped!"),
                "TestJit",
                "test_variant_consistency_jit",
                device_type="mps",
                dtypes=[torch.float32],
            ),
        ),
    ),
    OpInfo(
        "linalg.lstsq",
        aten_name="linalg_lstsq",
        variant_test_name="grad_oriented",
        # gradchecks for forward AD fails with multi-Tensor outputs
        op=lambda a, b, driver: torch.linalg.lstsq(a, b, driver=driver)[0],
        supports_out=False,
        dtypes=floating_and_complex_types(),
        sample_inputs_func=sample_inputs_linalg_lstsq,
        error_inputs_func=error_inputs_lstsq_grad_oriented,
        # Runs very slowly on slow gradcheck - alternatively reduce input sizes
        gradcheck_fast_mode=True,
        supports_autograd=True,
        supports_forward_ad=True,
        supports_fwgrad_bwgrad=True,
        decorators=[skipCUDAIfNoMagma, skipCPUIfNoLapack],
        skips=(
            # tests do not work with passing lambda for op
            DecorateInfo(
                unittest.expectedFailure, "TestJit", "test_variant_consistency_jit"
            ),
            DecorateInfo(
                unittest.expectedFailure,
                "TestOperatorSignatures",
                "test_get_torch_func_signature_exhaustive",
            ),
        ),
    ),
    OpInfo(
        "linalg.matrix_power",
        aliases=("matrix_power",),
        aten_name="linalg_matrix_power",
        dtypes=floating_and_complex_types(),
        # https://github.com/pytorch/pytorch/issues/80411
        gradcheck_fast_mode=True,
        supports_inplace_autograd=False,
        supports_forward_ad=True,
        supports_fwgrad_bwgrad=True,
        check_batched_grad=False,
        decorators=[skipCUDAIfNoMagmaAndNoCusolver, skipCPUIfNoLapack, with_tf32_off],
        sample_inputs_func=sample_inputs_linalg_matrix_power,
        gradcheck_nondet_tol=GRADCHECK_NONDET_TOL,
        skips=(
            # Strides are not the same!
            DecorateInfo(unittest.expectedFailure, "TestCommon", "test_out"),
        ),
    ),
    OpInfo(
        "linalg.multi_dot",
        # Need this lambda because gradcheck does not work with TensorList inputs
        aten_name="linalg_multi_dot",
        dtypes=all_types_and_complex_and(torch.bfloat16),
        dtypesIfCUDA=floating_and_complex_types_and(
            torch.half, *[torch.bfloat16] if (CUDA11OrLater or TEST_WITH_ROCM) else []
        ),
        supports_inplace_autograd=False,
        # Batched grad checks fail for empty input tensors (see https://github.com/pytorch/pytorch/issues/53407)
        check_batched_grad=False,
        check_batched_gradgrad=False,
        supports_forward_ad=True,
        supports_fwgrad_bwgrad=True,
        # https://github.com/pytorch/pytorch/issues/66357
        check_batched_forward_grad=False,
        sample_inputs_func=sample_inputs_linalg_multi_dot,
        gradcheck_nondet_tol=GRADCHECK_NONDET_TOL,
        skips=(
            # https://github.com/pytorch/pytorch/issues/67470
            DecorateInfo(
                unittest.skip("67470!"), "TestCommon", "test_noncontiguous_samples"
            ),
            # Fails on XLA.
            # AssertionError: False is not true : Tensors failed to compare as equal!
            DecorateInfo(
                unittest.skip("Skipped!"),
                "TestOpInfo",
                device_type="xla",
                dtypes=(torch.long,),
            ),
            # https://github.com/pytorch/pytorch/issues/71774
            DecorateInfo(
                unittest.skip("Skipped!"),
                "TestNNCOpInfo",
                "test_nnc_correctness",
                device_type="cpu",
                dtypes=(torch.long,),
            ),
        ),
    ),
    # NB: linalg.norm has two variants so that different skips can be used for different sample inputs
    OpInfo(
        "linalg.norm",
        aten_name="linalg_norm",
        op=torch.linalg.norm,
        dtypes=floating_and_complex_types_and(torch.float16, torch.bfloat16),
        decorators=[skipCUDAIfNoMagmaAndNoCusolver, skipCPUIfNoLapack, with_tf32_off],
        sample_inputs_func=sample_inputs_linalg_norm,
        supports_forward_ad=True,
        check_batched_forward_grad=False,
        supports_fwgrad_bwgrad=True,
    ),
    OpInfo(
        "linalg.norm",
        op=torch.linalg.norm,
        variant_test_name="subgradients_at_zero",
        dtypes=floating_and_complex_types_and(torch.float16, torch.bfloat16),
        decorators=[skipCUDAIfNoMagmaAndNoCusolver, skipCPUIfNoLapack, with_tf32_off],
        sample_inputs_func=partial(
            sample_inputs_linalg_norm, variant="subgradient_at_zero"
        ),
        aten_name="linalg_norm",
        supports_forward_ad=True,
        # torch.autograd.gradcheck.GradcheckError: While computing batched gradients, got:
        # Could not allocate memory to change Tensor SizesAndStrides!
        check_batched_forward_grad=False,
        supports_fwgrad_bwgrad=True,
        skips=(
            # [NEW] Skips specifically for sample inputs at zero
            # norm's vjp/jvp are not well-conditioned near zero
            DecorateInfo(unittest.expectedFailure, "TestGradients", "test_fn_gradgrad"),
            DecorateInfo(
                unittest.expectedFailure, "TestGradients", "test_fn_fwgrad_bwgrad"
            ),
        ),
    ),
    OpInfo(
        "linalg.matrix_norm",
        aten_name="linalg_matrix_norm",
        dtypes=floating_and_complex_types_and(torch.float16, torch.bfloat16),
        supports_forward_ad=True,
        check_batched_forward_grad=False,
        check_batched_gradgrad=False,
        supports_fwgrad_bwgrad=True,
        decorators=[skipCUDAIfNoMagmaAndNoCusolver, skipCPUIfNoLapack, with_tf32_off],
        sample_inputs_func=sample_inputs_linalg_matrix_norm,
    ),
    OpInfo(
        "linalg.qr",
        aten_name="linalg_qr",
        op=torch.linalg.qr,
        dtypes=floating_and_complex_types(),
        supports_forward_ad=True,
        supports_fwgrad_bwgrad=True,
        # In-place ops
        check_batched_gradgrad=False,
        sample_inputs_func=sample_inputs_linalg_qr_geqrf,
        decorators=[skipCUDAIfNoCusolver, skipCPUIfNoLapack],
    ),
    OpInfo(
        "linalg.slogdet",
        aten_name="linalg_slogdet",
        op=torch.linalg.slogdet,
        dtypes=floating_and_complex_types(),
        supports_forward_ad=True,
        supports_fwgrad_bwgrad=True,
        sample_inputs_func=sample_inputs_linalg_det_logdet_slogdet,
        decorators=[skipCUDAIfNoMagmaAndNoCusolver, skipCPUIfNoLapack],
    ),
    OpInfo(
        "linalg.vander",
        aten_name="linalg_vander",
        ref=np_vander_batched,
        op=torch.linalg.vander,
        dtypes=all_types_and_complex(),
        supports_forward_ad=True,
        supports_fwgrad_bwgrad=True,
        supports_out=False,
        skips=(
            # Pre-existing condition (calls .item); needs to be fixed
            DecorateInfo(
                unittest.expectedFailure, "TestCompositeCompliance", "test_backward"
            ),
        ),
        sample_inputs_func=sample_inputs_linalg_vander,
    ),
    ReductionOpInfo(
        "linalg.vector_norm",
        op=torch.linalg.vector_norm,
        identity=0,
        nan_policy="propagate",
        supports_multiple_dims=True,
        complex_to_real=True,
        supports_forward_ad=True,
        # torch.autograd.gradcheck.GradcheckError: While computing batched gradients
        # got: Could not allocate memory to change Tensor SizesAndStrides!
        check_batched_forward_grad=False,
        supports_fwgrad_bwgrad=True,
        dtypes=floating_and_complex_types_and(torch.float16, torch.bfloat16),
        generate_args_kwargs=sample_kwargs_vector_norm,
        aten_name="linalg_vector_norm",
        skips=(
            # FIXME: sum reduces all dimensions when dim=[]
            DecorateInfo(unittest.expectedFailure, "TestReductions", "test_dim_empty"),
            DecorateInfo(
                unittest.expectedFailure, "TestReductions", "test_dim_empty_keepdim"
            ),
        ),
    ),
    OpInfo(
        "linalg.lu_factor",
        aten_name="linalg_lu_factor",
        op=torch.linalg.lu_factor,
        dtypes=floating_and_complex_types(),
        # Runs very slowly on slow gradcheck - alternatively reduce input sizes
        # https://github.com/pytorch/pytorch/issues/80411
        gradcheck_fast_mode=True,
        supports_forward_ad=True,
        supports_fwgrad_bwgrad=True,
        sample_inputs_func=sample_inputs_linalg_lu,
        decorators=[skipCUDAIfNoMagmaAndNoCusolver, skipCPUIfNoLapack],
    ),
    OpInfo(
        "linalg.lu_factor_ex",
        aten_name="linalg_lu_factor_ex",
        op=torch.linalg.lu_factor_ex,
        dtypes=floating_and_complex_types(),
        # https://github.com/pytorch/pytorch/issues/80411
        gradcheck_fast_mode=True,
        supports_forward_ad=True,
        supports_fwgrad_bwgrad=True,
        sample_inputs_func=sample_inputs_linalg_lu,
        decorators=[skipCUDAIfNoMagmaAndNoCusolver, skipCPUIfNoLapack],
    ),
    OpInfo(
        "linalg.lu",
        aten_name="linalg_lu",
        op=torch.linalg.lu,
        dtypes=floating_and_complex_types(),
        # https://github.com/pytorch/pytorch/issues/80411
        # Runs very slowly on slow-gradcheck - alternatively reduce input sizes
        gradcheck_fast_mode=True,
        supports_forward_ad=True,
        supports_fwgrad_bwgrad=True,
        sample_inputs_func=sample_inputs_linalg_lu,
        decorators=[skipCUDAIfNoMagmaAndNoCusolver, skipCPUIfNoLapack],
    ),
    OpInfo(
        "linalg.lu_solve",
        op=torch.linalg.lu_solve,
        aten_name="linalg_lu_solve",
        dtypes=floating_and_complex_types(),
        # Runs very slowly on slow gradcheck - alternatively reduce input sizes
        gradcheck_fast_mode=True,
        supports_forward_ad=True,
        check_batched_forward_grad=False,
        supports_fwgrad_bwgrad=True,
        sample_inputs_func=sample_inputs_lu_solve,
        skips=(
            DecorateInfo(
                unittest.skip("Tests different backward paths"),
                "TestCommon",
                "test_floating_inputs_are_differentiable",
            ),
        ),
        decorators=[skipCPUIfNoLapack, skipCUDAIfNoMagmaAndNoCusolver],
    ),
    OpInfo(
        "linalg.inv",
        aten_name="linalg_inv",
        op=torch.linalg.inv,
        dtypes=floating_and_complex_types(),
        sample_inputs_func=sample_inputs_linalg_invertible,
        check_batched_gradgrad=False,
        supports_forward_ad=True,
        supports_fwgrad_bwgrad=True,
        gradcheck_nondet_tol=GRADCHECK_NONDET_TOL,
        decorators=[skipCUDAIfNoMagmaAndNoCusolver, skipCPUIfNoLapack],
        skips=(
            # AssertionError: Scalars are not equal!
            DecorateInfo(unittest.expectedFailure, "TestCommon", "test_out"),
            DecorateInfo(
                unittest.skip("Skipped!"),
                "TestCommon",
                "test_out",
                device_type="mps",
                dtypes=[torch.float32],
            ),
            DecorateInfo(
                unittest.skip("Skipped!"),
                "TestCommon",
                "test_variant_consistency_eager",
                device_type="mps",
                dtypes=[torch.float32],
            ),
            DecorateInfo(
                unittest.skip("Skipped!"),
                "TestJit",
                "test_variant_consistency_jit",
                device_type="mps",
                dtypes=[torch.float32],
            ),
        ),
    ),
    OpInfo(
        "linalg.inv_ex",
        aten_name="linalg_inv_ex",
        dtypes=floating_and_complex_types(),
        sample_inputs_func=sample_inputs_linalg_invertible,
        check_batched_gradgrad=False,
        supports_forward_ad=True,
        supports_fwgrad_bwgrad=True,
        gradcheck_nondet_tol=GRADCHECK_NONDET_TOL,
        decorators=[skipCUDAIfNoMagmaAndNoCusolver, skipCPUIfNoLapack],
        skips=(
            # AssertionError: Scalars are not equal!
            DecorateInfo(unittest.expectedFailure, "TestCommon", "test_out"),
            DecorateInfo(
                unittest.skip("Skipped!"),
                "TestCommon",
                "test_out",
                device_type="mps",
                dtypes=[torch.float32],
            ),
            DecorateInfo(
                unittest.skip("Skipped!"),
                "TestCommon",
                "test_variant_consistency_eager",
                device_type="mps",
                dtypes=[torch.float32],
            ),
            DecorateInfo(
                unittest.skip("Skipped!"),
                "TestJit",
                "test_variant_consistency_jit",
                device_type="mps",
                dtypes=[torch.float32],
            ),
        ),
    ),
    OpInfo(
        "linalg.solve",
        aten_name="linalg_solve",
        op=torch.linalg.solve,
        dtypes=floating_and_complex_types(),
        sample_inputs_func=sample_inputs_linalg_solve,
        # Runs very slowly on slow gradcheck - alternatively reduce input sizes
        gradcheck_fast_mode=True,
        supports_forward_ad=True,
        supports_fwgrad_bwgrad=True,
        decorators=[skipCUDAIfNoMagmaAndNoCusolver, skipCPUIfNoLapack],
        skips=(
            DecorateInfo(
                unittest.skip("Skipped!"),
                "TestCommon",
                "test_out",
                device_type="mps",
                dtypes=[torch.float32],
            ),
            DecorateInfo(
                unittest.skip("Skipped!"),
                "TestCommon",
                "test_variant_consistency_eager",
                device_type="mps",
                dtypes=[torch.float32],
            ),
            DecorateInfo(
                unittest.skip("Skipped!"),
                "TestJit",
                "test_variant_consistency_jit",
                device_type="mps",
                dtypes=[torch.float32],
            ),
        ),
    ),
    OpInfo(
        "linalg.solve_ex",
        aten_name="linalg_solve_ex",
        op=torch.linalg.solve_ex,
        dtypes=floating_and_complex_types(),
        sample_inputs_func=sample_inputs_linalg_solve,
        supports_forward_ad=True,
        supports_fwgrad_bwgrad=True,
        decorators=[skipCUDAIfNoMagmaAndNoCusolver, skipCPUIfNoLapack],
        skips=(
            DecorateInfo(
                unittest.skip("Skipped!"),
                "TestCommon",
                "test_out",
                device_type="mps",
                dtypes=[torch.float32],
            ),
            DecorateInfo(
                unittest.skip("Skipped!"),
                "TestCommon",
                "test_variant_consistency_eager",
                device_type="mps",
                dtypes=[torch.float32],
            ),
            DecorateInfo(
                unittest.skip("Skipped!"),
                "TestJit",
                "test_variant_consistency_jit",
                device_type="mps",
                dtypes=[torch.float32],
            ),
        ),
    ),
    OpInfo(
        "linalg.solve_triangular",
        aten_name="linalg_solve_triangular",
        op=torch.linalg.solve_triangular,
        dtypes=floating_and_complex_types(),
        sample_inputs_func=sample_inputs_linalg_solve_triangular,
        supports_fwgrad_bwgrad=True,
        skips=(skipCPUIfNoLapack,),
        # linalg.solve_triangular cannot be batched over because of a call to out.copy_(result);
        supports_forward_ad=True,
    ),
    OpInfo(
        "linalg.matrix_rank",
        aten_name="linalg_matrix_rank",
        dtypes=floating_and_complex_types(),
        supports_autograd=False,
        sample_inputs_func=sample_inputs_linalg_invertible,
        decorators=[skipCUDAIfNoMagmaAndNoCusolver, skipCPUIfNoLapack],
        skips=(
            DecorateInfo(
                unittest.skip("Skipped!"),
                "TestCommon",
                "test_out",
                device_type="mps",
                dtypes=[torch.float32],
            ),
            DecorateInfo(
                unittest.skip("Skipped!"),
                "TestCommon",
                "test_variant_consistency_eager",
                device_type="mps",
                dtypes=[torch.float32],
            ),
            DecorateInfo(
                unittest.skip("Skipped!"),
                "TestJit",
                "test_variant_consistency_jit",
                device_type="mps",
                dtypes=[torch.float32],
            ),
        ),
    ),
    OpInfo(
        "linalg.matrix_rank",
        aten_name="linalg_matrix_rank",
        variant_test_name="hermitian",
        dtypes=floating_and_complex_types(),
        supports_autograd=False,
        sample_inputs_func=sample_inputs_linalg_pinv_hermitian,
        decorators=[skipCUDAIfNoMagmaAndNoCusolver, skipCPUIfNoLapack],
        skips=(
            DecorateInfo(
                unittest.skip("Skipped!"),
                "TestCommon",
                "test_out",
                device_type="mps",
                dtypes=[torch.float32],
            ),
            DecorateInfo(
                unittest.skip("Skipped!"),
                "TestJit",
                "test_variant_consistency_jit",
                device_type="mps",
                dtypes=[torch.float32],
            ),
        ),
    ),
    OpInfo(
        "linalg.pinv",
        aten_name="linalg_pinv",
        op=torch.linalg.pinv,
        dtypes=floating_and_complex_types(),
        # Runs very slowly on slow gradcheck - alternatively reduce input sizes
        gradcheck_fast_mode=True,
        check_batched_grad=False,
        check_batched_gradgrad=False,
        supports_forward_ad=True,
        supports_fwgrad_bwgrad=True,
        sample_inputs_func=sample_inputs_linalg_pinv,
        decorators=[skipCUDAIfNoMagmaAndNoCusolver, skipCPUIfNoLapack],
        skips=(
            # errors with "leaked XXXX bytes CUDA memory on device 0"
            DecorateInfo(
                unittest.skip("Skipped!"),
                "TestJit",
                "test_variant_consistency_jit",
                device_type="cuda",
            ),
        ),
    ),
    OpInfo(
        "linalg.pinv",
        aten_name="linalg_pinv",
        variant_test_name="singular",
        # pinv is Frechet-differentiable in a rank-preserving neighborhood,
        # so we feed inputs that are the products of two full-rank factors,
        # to avoid any rank changes caused by the perturbations in the gradcheck
        op=lambda a, b: torch.linalg.pinv(a @ b.mT),
        dtypes=floating_and_complex_types(),
        supports_out=False,
        check_batched_grad=False,
        check_batched_gradgrad=False,
        supports_forward_ad=True,
        supports_fwgrad_bwgrad=True,
        sample_inputs_func=sample_inputs_linalg_pinv_singular,
        # Only large tensors show issues with implicit backward used prior to
        # explicit backward implementation.
        decorators=[slowTest, skipCUDAIfNoCusolver, skipCPUIfNoLapack],
        skips=(
            DecorateInfo(
                unittest.expectedFailure, "TestJit", "test_variant_consistency_jit"
            ),
            # CUDA runs out of memory
            DecorateInfo(
                unittest.skip("Skipped!"),
                "TestGradients",
                "test_fn_fwgrad_bwgrad",
                device_type="cuda",
                dtypes=[torch.cdouble],
            ),
            # This test takes almost 2 hours to run!
            DecorateInfo(
                unittest.skip("Skipped!"),
                "TestGradients",
                "test_fn_gradgrad",
                device_type="cuda",
                dtypes=[torch.cdouble],
            ),
        ),
    ),
    OpInfo(
        "linalg.pinv",
        aten_name="linalg_pinv",
        variant_test_name="hermitian",
        dtypes=floating_and_complex_types(),
        check_batched_grad=False,
        check_batched_gradgrad=False,
        supports_forward_ad=True,
        supports_fwgrad_bwgrad=True,
        # See https://github.com/pytorch/pytorch/pull/78358
        check_batched_forward_grad=False,
        sample_inputs_func=sample_inputs_linalg_pinv_hermitian,
        gradcheck_wrapper=gradcheck_wrapper_hermitian_input,
        decorators=[skipCUDAIfNoMagma, skipCPUIfNoLapack],
        skips=(
            DecorateInfo(
                unittest.skip("Skipped!"),
                "TestCommon",
                "test_out",
                device_type="mps",
                dtypes=[torch.float32],
            ),
            DecorateInfo(
                unittest.skip("Skipped!"),
                "TestCommon",
                "test_variant_consistency_eager",
                device_type="mps",
                dtypes=[torch.float32],
            ),
            DecorateInfo(
                unittest.skip("Skipped!"),
                "TestJit",
                "test_variant_consistency_jit",
                device_type="mps",
                dtypes=[torch.float32],
            ),
        ),
    ),
    OpInfo(
        "linalg.svd",
        op=torch.linalg.svd,
        aten_name="linalg_svd",
        decomp_aten_name="_linalg_svd",
        dtypes=floating_and_complex_types(),
        # Runs very slowly on slow-gradcheck - alternatively reduce input sizes
        gradcheck_fast_mode=True,
        supports_fwgrad_bwgrad=True,
        supports_forward_ad=True,
        check_batched_forward_grad=False,
        # We're using at::allclose, which does not have a batching rule
        check_batched_grad=False,
        check_batched_gradgrad=False,
        sample_inputs_func=sample_inputs_svd,
        decorators=[skipCUDAIfNoMagmaAndNoCusolver, skipCPUIfNoLapack, with_tf32_off],
        skips=(
            DecorateInfo(
                unittest.skip("Skipped!"),
                "TestCommon",
                "test_out",
                device_type="mps",
                dtypes=[torch.float32],
            ),
            DecorateInfo(
                unittest.skip("Skipped!"),
                "TestCommon",
                "test_variant_consistency_eager",
                device_type="mps",
                dtypes=[torch.float32],
            ),
            DecorateInfo(
                unittest.skip("Skipped!"),
                "TestJit",
                "test_variant_consistency_jit",
                device_type="mps",
                dtypes=[torch.float32],
            ),
        ),
    ),
    OpInfo(
        "linalg.svdvals",
        op=torch.linalg.svdvals,
        aten_name="linalg_svdvals",
        decomp_aten_name="_linalg_svd",
        dtypes=floating_and_complex_types(),
        check_batched_forward_grad=False,
        supports_fwgrad_bwgrad=True,
        supports_forward_ad=True,
        # We're using at::allclose, which does not have a batching rule
        check_batched_gradgrad=False,
        sample_inputs_func=sample_inputs_linalg_svdvals,
        decorators=[skipCUDAIfNoMagmaAndNoCusolver, skipCPUIfNoLapack, with_tf32_off],
    ),
    OpInfo(
        "linalg.tensorinv",
        ref=np.linalg.tensorinv,
        dtypes=floating_and_complex_types(),
        sample_inputs_func=sample_inputs_tensorinv,
        supports_forward_ad=True,
        supports_fwgrad_bwgrad=True,
        # See https://github.com/pytorch/pytorch/pull/78358
        check_batched_forward_grad=False,
        decorators=[skipCPUIfNoLapack, skipCUDAIfNoMagmaAndNoCusolver],
    ),
    OpInfo(
        "linalg.tensorsolve",
        ref=lambda a, b, dims=None: np.linalg.tensorsolve(a, b, axes=dims),
        dtypes=floating_and_complex_types(),
        sample_inputs_func=sample_inputs_tensorsolve,
        supports_forward_ad=True,
        supports_fwgrad_bwgrad=True,
        decorators=[
            skipCUDAIfNoMagmaAndNoCusolver,
            skipCPUIfNoLapack,
            DecorateInfo(
                toleranceOverride({torch.float32: tol(atol=1e-03, rtol=1e-03)}),
                "TestCommon",
                "test_noncontiguous_samples",
                device_type="cuda",
            ),
        ],
    ),
]

python_ref_db: List[OpInfo] = [
    #
    # torch.linalg
    #
    ReductionPythonRefInfo(
        "_refs.linalg.vector_norm",
        torch_opinfo_name="linalg.vector_norm",
        supports_out=True,
        supports_nvfuser=False,  # clone_default
        op_db=op_db,
    ),
    PythonRefInfo(
        "_refs.linalg.matrix_norm",
        torch_opinfo_name="linalg.matrix_norm",
        supports_out=True,
        # Uses svdvals which does not support nvfuser
        supports_nvfuser=False,
        # Uses vector_norm inside and vector_norm is affected by
        # https://github.com/pytorch/pytorch/issues/77216
        validate_view_consistency=False,
        op_db=op_db,
    ),
    PythonRefInfo(
        "_refs.linalg.norm",
        torch_opinfo_name="linalg.norm",
        supports_out=True,
        # Uses svdvals which does not support nvfuser
        supports_nvfuser=False,
        # Uses vector_norm inside and vector_norm is affected by
        # https://github.com/pytorch/pytorch/issues/77216
        validate_view_consistency=False,
        op_db=op_db,
    ),
    PythonRefInfo(
        "_refs.linalg.svd",
        torch_opinfo_name="linalg.svd",
        supports_out=True,
        supports_nvfuser=False,
        op_db=op_db,
    ),
    PythonRefInfo(
        "_refs.linalg.svdvals",
        torch_opinfo_name="linalg.svdvals",
        supports_out=True,
        supports_nvfuser=False,
        op_db=op_db,
    ),
]
=======
    return samples
>>>>>>> 0460cf99
<|MERGE_RESOLUTION|>--- conflicted
+++ resolved
@@ -2,11 +2,7 @@
 import unittest
 from functools import partial
 from itertools import product
-<<<<<<< HEAD
-from typing import List
-=======
-from typing import Iterable
->>>>>>> 0460cf99
+from typing import Iterable, List
 
 import numpy as np
 from numpy import inf
@@ -42,22 +38,17 @@
     slowTest,
     TEST_WITH_ROCM,
 )
-<<<<<<< HEAD
 from torch.testing._internal.opinfo.core import (
     clone_sample,
     DecorateInfo,
     ErrorInput,
     gradcheck_wrapper_hermitian_input,
     OpInfo,
-    PythonRefInfo,
     ReductionOpInfo,
-    ReductionPythonRefInfo,
     S,
     SampleInput,
 )
-=======
-from torch.testing._internal.opinfo.core import clone_sample, ErrorInput, S, SampleInput
->>>>>>> 0460cf99
+from torch.testing._internal.opinfo.refs import PythonRefInfo, ReductionPythonRefInfo
 
 
 def sample_kwargs_vector_norm(t, **kwargs):
@@ -1220,7 +1211,6 @@
         inp.requires_grad_(requires_grad)
         samples.append(SampleInput(inp, kwargs=dict(ind=len(shape_lhs))))
 
-<<<<<<< HEAD
     return samples
 
 
@@ -2297,7 +2287,4 @@
         supports_nvfuser=False,
         op_db=op_db,
     ),
-]
-=======
-    return samples
->>>>>>> 0460cf99
+]
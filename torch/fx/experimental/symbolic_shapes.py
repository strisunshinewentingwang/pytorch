--- conflicted
+++ resolved
@@ -1,10 +1,6 @@
 import torch
 import torch.utils._pytree as pytree
-<<<<<<< HEAD
 from typing import Set, Dict, List, Type, Optional, cast, Union
-=======
-from typing import Set, Dict, List, Type, Optional, cast
->>>>>>> 9fed04ba
 import sys
 import operator
 import builtins
@@ -28,12 +24,8 @@
 
 __all__ = [
     "has_symbolic_sizes_strides", "create_contiguous", "ShapeEnv",
-<<<<<<< HEAD
     "SymDispatchMode", "sym_float", "FloorDiv", "guard_int", "wrap_node",
-    "sym_sqrt"
-=======
-    "SymDispatchMode", "sym_float", "FloorDiv", "guard_int", "wrap_node"
->>>>>>> 9fed04ba
+    "sym_sqrt",
 ]
 
 SYM_FUNCTION_MODE = None
@@ -171,17 +163,10 @@
 
     def wrap_float(self, num):
         assert isinstance(num, float)
-<<<<<<< HEAD
         return SymNode(sympy.Float(num), self.shape_env, float, constant=num)
-
-    def clone(self):
-        return self
-=======
-        return SymNode(sympy.Integer(num), self.shape_env, float, constant=num)
 
     def clone(self):
         return SymNode(self.expr, self.shape_env, self.pytype, constant=self.constant)
->>>>>>> 9fed04ba
 
     def str(self):
         return f"{self.expr}"
@@ -277,10 +262,7 @@
     'lt': lambda a, b: sympy.Lt(a, b),
     'le': lambda a, b: sympy.Le(a, b),
     'ge': lambda a, b: sympy.Ge(a, b),
-<<<<<<< HEAD
     'floor': lambda a: sympy.floor(a),
-=======
->>>>>>> 9fed04ba
     'sym_float': lambda a: a,  # TODO: why can't I wrap with sympy.Float?
     'sym_int': lambda a: _nyi(),
     'ceil': lambda a: sympy.ceiling(a),
@@ -293,13 +275,9 @@
 unary_magic_methods = {
     'sym_float',
     'ceil',
-<<<<<<< HEAD
     'floor',
     'neg',
     'sym_sqrt',
-=======
-    'neg',
->>>>>>> 9fed04ba
 }
 
 float_magic_methods = {
@@ -319,21 +297,6 @@
     else:
         raise AssertionError(f"unrecognized return type {x.pytype}")
 
-<<<<<<< HEAD
-=======
-def wrap_node(x):
-    if not isinstance(x, SymNode):
-        return x
-    if x.constant is not None:
-        return x.constant
-    if x.pytype is int:
-        return SymInt(x)
-    elif x.pytype is float:
-        return SymFloat(x)
-    else:
-        raise AssertionError(f"unrecognized return type {x.pytype}")
-
->>>>>>> 9fed04ba
 def _make_node_magic(method, func):
     func = lru_cache(256)(func)
 
@@ -367,11 +330,8 @@
         if SYM_FUNCTION_MODE:
             if method in ["ceil", "floor"]:
                 op = getattr(math, method)
-<<<<<<< HEAD
             elif method == "sym_sqrt":
                 op = sym_sqrt
-=======
->>>>>>> 9fed04ba
             elif method in ["sym_float", "sym_int"]:
                 op = getattr(sys.modules[__name__], method)
             else:
@@ -386,17 +346,12 @@
         pytype: Type
         if method in ["ceil", "floor"]:
             pytype = int
-<<<<<<< HEAD
         elif method in ["sym_sqrt", "sym_float"]:
-=======
-        elif method in ["sym_float"]:
->>>>>>> 9fed04ba
             pytype = float
         else:
             pytype = self.pytype
 
         return SymNode(out, self.shape_env, pytype)
-<<<<<<< HEAD
 
     if method in unary_magic_methods:
         setattr(SymNode, method, unary_magic_impl)
@@ -428,39 +383,6 @@
     if method in unary_magic_methods:
         setattr(user_type, f"__{method}__", unary_magic_impl)
     else:
-=======
-
-    if method in unary_magic_methods:
-        setattr(SymNode, method, unary_magic_impl)
-    else:
-        setattr(SymNode, method, binary_magic_impl)
-
-for method, func in magic_methods.items():
-    _make_node_magic(method, func)
-
-def _make_user_magic(method, user_type):
-    # User magic takes care of wrapping the other operand into a node,
-    # so that our internal logic can assume everything is nodes
-
-    def unary_magic_impl(self):
-        return wrap_node(getattr(self.node, method)())
-
-    def binary_magic_impl(self, other):
-        other_node = self.node.to_node(other)
-        if other_node is NotImplemented:
-            return NotImplemented
-        return wrap_node(getattr(self.node, method)(other_node))
-
-    def rbinary_magic_impl(self, other):
-        other_node = self.node.to_node(other)
-        if other_node is NotImplemented:
-            return NotImplemented
-        return wrap_node(getattr(other_node, method)(self.node))
-
-    if method in unary_magic_methods:
-        setattr(user_type, f"__{method}__", unary_magic_impl)
-    else:
->>>>>>> 9fed04ba
         setattr(user_type, f"__{method}__", binary_magic_impl)
         if method in reflectable_magic_methods:
             setattr(user_type, f"__r{method}__", rbinary_magic_impl)
@@ -563,11 +485,7 @@
         assert all(x is not None for x in stride)
         return [self.create_symintnode(i) for i in size], [self.create_symintnode(i) for i in stride]  # type: ignore[arg-type]
 
-<<<<<<< HEAD
     def create_symintnode(self, expr: Union["sympy.Expr", int]):
-=======
-    def create_symintnode(self, expr: "sympy.Expr"):
->>>>>>> 9fed04ba
         return SymInt(SymNode(expr, self, int))
 
     def create_symbol(self, val: int) -> "sympy.Expr":

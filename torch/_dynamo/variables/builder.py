--- conflicted
+++ resolved
@@ -1212,30 +1212,6 @@
         return False
 
 
-<<<<<<< HEAD
-def _automatic_dynamic(e, tx, name, static_shapes):
-    # Prep for automatic dynamic
-    curr_sizes = None
-    if name not in tx.output.frame_state:
-        # If there is no entry for this source, add the tensor to frame state with its current static size.
-        # E.g., {} -> {"x": [2, 4]}
-        curr_sizes = list(e.size())
-    else:
-        curr_sizes = tx.output.frame_state[name]
-        if curr_sizes is not None:
-            if e.ndim != len(curr_sizes):
-                # If there is already an entry, and the dim mismatches, replace the frame state entry with None.
-                # E.g. {"x": [2, 3, 4]} -> {"x": None}
-                curr_sizes = None
-            else:
-                # If there is already an entry, and the dim matches, for every size in the frame state which
-                # disagrees with the current static size, replace it with None. E.g., {"x": [2, 3]} -> {"x": [2, None]}
-                for i, dim in enumerate(curr_sizes):
-                    if e.size()[i] != dim:
-                        curr_sizes[i] = None
-
-    tx.output.frame_state[name] = curr_sizes
-=======
 # Performs automatic dynamic dim determination.
 # Returns tuple of (dynamic_dims, constraint_dims) where each is either a list of dims or None.
 def _automatic_dynamic(e, tx, name, static_shapes):
@@ -1259,29 +1235,11 @@
                 for i, dim in enumerate(frame_state_entry.size):
                     if e.size()[i] != dim:
                         frame_state_entry.size[i] = None
->>>>>>> 4a487b21
 
     # TODO: index export_constraints ahead of time so we don't have to
     # do a linear scan every time here
     t_id = id(e)
     dim2constraint = {}
-<<<<<<< HEAD
-    if tx.output.export_constraints:
-        for constraint in tx.output.export_constraints:
-            if constraint.t_id == t_id:
-                if constraint.dim in dim2constraint:
-                    from torch.fx.experimental.symbolic_shapes import (
-                        StrictMinMaxConstraint,
-                    )
-
-                    dim2constraint[constraint.dim] = StrictMinMaxConstraint(
-                        vr=constraint.constraint_range.vr
-                        & dim2constraint[constraint.dim].vr,
-                        warn_only=False,
-                    )
-                else:
-                    dim2constraint[constraint.dim] = constraint.constraint_range
-=======
 
     def update_dim2constraint(dim, constraint_range):
         if dim in dim2constraint:
@@ -1308,7 +1266,6 @@
                 update_dim2constraint(
                     constraint.shared.dim, constraint.constraint_range
                 )
->>>>>>> 4a487b21
 
     dynamic_dims = None
     constraint_dims = None
@@ -1318,12 +1275,6 @@
         for i in range(e.dim()):
             # NB: mark dynamic has precedence over static
             marked_dynamic = i in getattr(e, "_dynamo_dynamic_indices", set())
-<<<<<<< HEAD
-            marked_static = i in getattr(e, "_dynamo_static_indices", set())
-
-            # NB: both static and dynamic have precedence over
-            automatic_dynamic = curr_sizes is None or curr_sizes[i] is None
-=======
             marked_weak_dynamic = i in getattr(e, "_dynamo_weak_dynamic_indices", set())
             marked_static = i in getattr(e, "_dynamo_static_indices", set())
 
@@ -1336,7 +1287,6 @@
             # For dynamic, apply None always
             if frame_state_entry.size and marked_dynamic:
                 frame_state_entry.size[i] = None
->>>>>>> 4a487b21
 
             # We will process constraints first, as they will imply that we
             # have a dynamic dimension
@@ -1350,11 +1300,7 @@
             constraint_dims.append(constraint)
 
             # Now, figure out if the dim is dynamic/duck/static
-<<<<<<< HEAD
-            if constraint is not None or marked_dynamic:
-=======
             if constraint is not None or marked_dynamic or marked_weak_dynamic:
->>>>>>> 4a487b21
                 # NB: We could assert static_shapes is False here, but it
                 # seems better to allow the user to override policy in this
                 # case
@@ -1365,11 +1311,8 @@
                 dynamic = DimDynamic.DUCK
             dynamic_dims.append(dynamic)
 
-<<<<<<< HEAD
-=======
         tx.output.frame_state[name] = frame_state_entry
 
->>>>>>> 4a487b21
     return dynamic_dims, constraint_dims
 
 
@@ -1384,7 +1327,6 @@
             e, is_tensor, guard_source=source.guard_source()
         )
 
-<<<<<<< HEAD
         dynamic_dims, constraint_dims = None, None
         if not e.is_nested:
             dynamic_dims, constraint_dims = _automatic_dynamic(
@@ -1397,11 +1339,6 @@
 
             if not e.is_contiguous():
                 unimplemented("Only contiguous nested tensors are supported for now")
-=======
-        dynamic_dims, constraint_dims = _automatic_dynamic(
-            e, tx, source.name(), static_shapes
-        )
->>>>>>> 4a487b21
 
         log.debug(
             "wrap_to_fake %s %s %s %s",

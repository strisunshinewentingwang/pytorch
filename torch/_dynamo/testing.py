import contextlib
import dis
import functools
import logging
import os.path
import re
import sys
import types
import unittest
from unittest.mock import patch

import torch
from torch import fx

from . import config, eval_frame, optimize_assert, reset, utils
from .bytecode_transformation import (
    create_instruction,
    debug_checks,
    is_generator,
    transform_code_object,
)
from .guards import CheckFunctionManager, GuardedCode
from .utils import same

unsupported = eval_frame.unsupported
three = 3

log = logging.getLogger(__name__)


def clone_me(x):
    if x is None:
        return None
    return x.detach().clone().requires_grad_(x.requires_grad)


def skip_if_pytest(fn):
    @functools.wraps(fn)
    def wrapped(*args, **kwargs):
        if "PYTEST_CURRENT_TEST" in os.environ:
            raise unittest.SkipTest("does not work under pytest")
        return fn(*args, **kwargs)

    return wrapped


def named_parameters_for_optimized_module(mod):
    assert isinstance(mod, eval_frame.OptimizedModule)
    return mod._orig_mod.named_parameters


def named_buffers_for_optimized_module(mod):
    assert isinstance(mod, eval_frame.OptimizedModule)
    return mod._orig_mod.named_buffers


def remove_optimized_module_prefix(name):
    return re.sub(r"^_orig_mod[.]", "", name)


def collect_results(model, prediction, loss, example_inputs):
    results = []
    results.append(prediction)
    results.append(loss)
    # if isinstance(loss, torch.Tensor) and loss.item() > 1:
    #     log.warning(
    #         f"High loss value alert - {loss:.2f}. Can result in unstable gradients."
    #     )

    grads = dict()
    params = dict()
    for name, param in model.named_parameters():
        if isinstance(model, eval_frame.OptimizedModule):
            name = remove_optimized_module_prefix(name)
        param_copy = param
        grad = param.grad
        # Treat None and zero grad as same
        if param.grad is None:
            grad = torch.zeros_like(param)
        grads[name + ".grad"] = grad
        params[name] = param_copy
    results.append(grads)
    results.append(params)
    buffers = dict()
    for name, buffer in model.named_buffers():
        if isinstance(model, eval_frame.OptimizedModule):
            name = remove_optimized_module_prefix(name)
        buffers[name] = buffer
    results.append(buffers)
    for example in example_inputs:
        if isinstance(example, (tuple, list)):
            for inp in example:
                if isinstance(inp, torch.Tensor):
                    results.append(inp.grad)
        else:
            if isinstance(example, torch.Tensor):
                results.append(example.grad)
    return results


def requires_bwd_pass(out):
    if isinstance(out, torch.Tensor):
        return out.requires_grad
    elif isinstance(out, (list, tuple)):
        return any(requires_bwd_pass(x) for x in out)
    elif out is None:
        return False
    elif isinstance(out, int):
        return False
    raise NotImplementedError("Don't know how to reduce", type(out))


def reduce_to_scalar_loss(out):
    """Reduce the output of a model to get scalar loss"""
    if isinstance(out, torch.Tensor):
        # Mean does not work on integer tensors
        return out.sum() / out.numel()
    elif isinstance(out, (list, tuple)):
        return sum([reduce_to_scalar_loss(x) for x in out]) / len(out)
    elif type(out).__name__ in (
        "MaskedLMOutput",
        "Seq2SeqLMOutput",
        "CausalLMOutputWithCrossAttentions",
    ):
        return reduce_to_scalar_loss(out.logits)
    elif type(out).__name__ == "SquashedNormal":
        return out.mean.sum()
    elif isinstance(out, dict):
        return sum([reduce_to_scalar_loss(value) for value in out.values()]) / len(
            out.keys()
        )
    raise NotImplementedError("Don't know how to reduce", type(out))


def debug_dir():
    path = os.path.join(os.path.dirname(__file__), "../debug")
    if not os.path.exists(path):
        os.mkdir(path)
    return path


def debug_dump(name, code: types.CodeType, extra=""):
    with open(os.path.join(debug_dir(), name), "w") as fd:
        fd.write(
            f"{dis.Bytecode(code).info()}\n\n{dis.Bytecode(code).dis()}\n\n{extra}\n"
        )


def debug_insert_nops(frame, cache_size, hooks, _):
    """used to debug jump updates"""

    def insert_nops(instructions, code_options):
        instructions.insert(0, create_instruction("NOP"))
        instructions.insert(0, create_instruction("NOP"))

    if is_generator(frame.f_code):
        return None

    debug_checks(frame.f_code)
    code = transform_code_object(frame.f_code, insert_nops)

    return GuardedCode(code, CheckFunctionManager().check_fn)


class CompileCounter:
    def __init__(self):
        self.frame_count = 0
        self.op_count = 0

    def __call__(self, gm: torch.fx.GraphModule, example_inputs):
        self.frame_count += 1
        for node in gm.graph.nodes:
            if "call" in node.op:
                self.op_count += 1
        return gm.forward

    def clear(self):
        self.frame_count = 0
        self.op_count = 0


class CompileCounterWithBackend:
    def __init__(self, backend):
        self.frame_count = 0
        self.op_count = 0
        self.backend = backend

    def __call__(self, gm: torch.fx.GraphModule, example_inputs):
        from .backends.registry import lookup_backend

        self.frame_count += 1
        for node in gm.graph.nodes:
            if "call" in node.op:
                self.op_count += 1
        return lookup_backend(self.backend)(gm, example_inputs)


def standard_test(self, fn, nargs, expected_ops=None, expected_ops_dynamic=None):
    if not config.assume_static_by_default and expected_ops_dynamic is not None:
        expected_ops = expected_ops_dynamic

    actual = CompileCounter()
    if expected_ops is None:
        expected = CompileCounter()
        try:
            gm = torch.fx.symbolic_trace(fn)
            expected(gm)
            print("\nfx.symbolic_trace graph:")
            gm.graph.print_tabular()
            expected_ops = expected.op_count
        except Exception:
            pass  # Silently ignore FX errors (not our issue)

    args1 = [torch.randn(10, 10) for _ in range(nargs)]
    args2 = [torch.randn(10, 10) for _ in range(nargs)]
    correct1 = fn(*args1)
    correct2 = fn(*args2)
    reset()
    opt_fn = optimize_assert(actual)(fn)
    val1a = opt_fn(*args1)
    val2a = opt_fn(*args2)
    val1b = opt_fn(*args1)
    val2b = opt_fn(*args2)
    reset()
    self.assertTrue(same(val1a, correct1))
    self.assertTrue(same(val1b, correct1))
    self.assertTrue(same(val2a, correct2))
    self.assertTrue(same(val2b, correct2))
    self.assertEqual(actual.frame_count, 1)
    if expected_ops is not None:
        self.assertEqual(actual.op_count, expected_ops)


def dummy_fx_compile(gm: fx.GraphModule, example_inputs):
    return gm.forward


def format_speedup(speedup, pvalue, is_correct=True, pvalue_threshold=0.1):
    if not is_correct:
        return "ERROR"
    if pvalue > pvalue_threshold:
        return f"{speedup:.3f}x SAME"
    return f"{speedup:.3f}x p={pvalue:.2f}"


@contextlib.contextmanager
def trace_numpy() -> None:
    config.numpy_ndarray_as_tensor, prev = True, config.numpy_ndarray_as_tensor
    try:
        yield
    finally:
        config.numpy_ndarray_as_tensor = prev


def requires_numpy_pytorch_interop(fn):
    @functools.wraps(fn)
    def _fn(*args, **kwargs):
        if utils.HAS_NUMPY_TORCH_INTEROP and utils.HAS_NUMPY:
            with trace_numpy():
                return fn(*args, **kwargs)
        raise unittest.SkipTest("requires both numpy and numpy_pytorch_interop")

    return _fn


def requires_numpy(fn):
    @functools.wraps(fn)
    def _fn(*args, **kwargs):
        if utils.HAS_NUMPY:
            with trace_numpy():
                return fn(*args, **kwargs)
        raise unittest.SkipTest("requires numpy")

    return _fn


def rand_strided(size, stride, dtype=torch.float32, device="cpu", extra_size=0):
    needed_size = (
        sum((shape - 1) * stride for shape, stride in zip(size, stride))
        + 1
        + extra_size
    )
    if dtype.is_floating_point:
        buffer = torch.randn(needed_size, dtype=dtype, device=device)
    else:
        buffer = torch.zeros(size=[needed_size], dtype=dtype, device=device)
    return torch.as_strided(buffer, size, stride)


def _make_fn_with_patches(fn, *patches):
    @functools.wraps(fn)
    def _fn(*args, **kwargs):
        with contextlib.ExitStack() as stack:
            for module, attr, val in patches:
                stack.enter_context(patch.object(module, attr, val))

            return fn(*args, **kwargs)

    return _fn


def make_test_cls_with_patches(cls, cls_prefix, fn_suffix, *patches, xfail_prop=None):
    class DummyTestClass(cls):
        pass

    DummyTestClass.__name__ = f"{cls_prefix}{cls.__name__}"
    DummyTestClass.__qualname__ = DummyTestClass.__name__

    for name in dir(cls):
        if name.startswith("test_"):
            fn = getattr(cls, name)
            if not callable(fn):
                continue
            new_name = f"{name}{fn_suffix}"
            new_fn = _make_fn_with_patches(fn, *patches)
            new_fn.__name__ = new_name
            if xfail_prop is not None and hasattr(fn, xfail_prop):
                new_fn = unittest.expectedFailure(new_fn)
            setattr(DummyTestClass, new_name, new_fn)

    return DummyTestClass


# test Python 3.11+ specific features
def skipIfNotPy311(fn):
    if sys.version_info >= (3, 11):
        return fn
    return unittest.skip(fn)


# Controls tests generated in test/inductor/test_torchinductor_dynamic_shapes.py
# and test/dynamo/test_dynamic_shapes.py
def expectedFailureDynamic(fn):
    fn._expected_failure_dynamic = True
    return fn


<<<<<<< HEAD
def expectedFailureAutomaticDynamic(fn):
    fn._expected_failure_automatic_dynamic = True
    return fn


=======
# Controls tests generated in test/inductor/test_torchinductor_codegen_dynamic_shapes.py
>>>>>>> 477c7a20
def expectedFailureCodegenDynamic(fn):
    fn._expected_failure_codegen_dynamic = True
    return fn


# Controls test generated in test/inductor/test_cpp_wrapper.py
def expectedFailureDynamicWrapper(fn):
    fn._expected_failure_dynamic_wrapper = True
    return fn<|MERGE_RESOLUTION|>--- conflicted
+++ resolved
@@ -335,15 +335,13 @@
     return fn
 
 
-<<<<<<< HEAD
+# Controls tests generated in test/dynamo/test_dynamic_shapes.py
 def expectedFailureAutomaticDynamic(fn):
     fn._expected_failure_automatic_dynamic = True
     return fn
 
 
-=======
 # Controls tests generated in test/inductor/test_torchinductor_codegen_dynamic_shapes.py
->>>>>>> 477c7a20
 def expectedFailureCodegenDynamic(fn):
     fn._expected_failure_codegen_dynamic = True
     return fn

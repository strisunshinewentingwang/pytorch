import dataclasses
import weakref
import re
from collections import OrderedDict
from typing import Any, Callable, List, Tuple, Optional, Dict, Union

import sympy

import torch
import torch._dynamo
import torch.fx
from torch.fx.graph import _PyTreeCodeGen, _PyTreeInfo
from .exported_program import (
    CallSpec,
    ExportedProgram,
    ExportBackwardSignature,
    ExportGraphSignature,
    _process_constraints,
)
<<<<<<< HEAD
from .passes import ReplaceSymSizeOpPass
=======
from .passes.replace_sym_size_ops_pass import _ReplaceSymSizeOpPass
>>>>>>> 2e1369d7
from torch._decomp import core_aten_decompositions
from torch._dynamo.eval_frame import Constraint
from torch._functorch.aot_autograd import aot_export_module
from torch._guards import detect_fake_mode

import torch.utils._pytree as pytree
from torch.fx.experimental.symbolic_shapes import (
    ConstraintViolationError,
    GuardOnDataDependentSymNode,
    StrictMinMaxConstraint,
)
from torch._dynamo.exc import UserError, UserErrorType
from torch.utils._sympy.value_ranges import ValueRanges, ValueRangeError



# Note - [On Export Dynamic Dimension UX]
#
# After a lot of discussion, we have settled on a dynamic marking API
# for export that meets the following constraints:
# 1) Stateless
# 2) Safe for numerous .export calls within a single process
# 3) Simple to use
# 4) Can be extended to constraints easily
#
# While the underlying API is still torch._dynamo.mark_dynamic, we offer a higher
# level API that meets the constraints above.
#
# This API produces an object that is meant to be passed into torch._dynamo.export
# constraints field. See docs on torch._dynamo.export for more details.
#
# Note - The output type and structure here is NOT BC and NOT A CONTRACT, we reserve
# the right to change the output here at any time, and will do so as we extend the API.
#
# result = torch._dynamo.export(
#     my_model,
#     *sixtyfour_tensors,
#     constraints=[
#         # if you do only dynamic_dim, this is sugar for
#         # -Inf <= dynamic_dim(blah, 0) <= Inf; we don’t otherwise
#         # permit direct int->bool conversion
#         dynamic_dim(blah, 0),
#         # operator overloading because it makes it clear whether
#         # or not you’re inclusive-exclusive range or not
#         0 <= dynamic_dim(blah, 1) <= 100,
#         # NB: But we actually truncate ranges to be >= 2, because of
#         # 0/1 specialization
#     ]
# )
def dynamic_dim(t: torch.Tensor, index: int):
    if not isinstance(t, torch.Tensor):
        raise UserError(
            UserErrorType.DYNAMIC_DIM,
            f"Expected tensor as input to dynamic_dim but got {type(t)}"
        )

    if t.dim() < 1:
        raise UserError(
            UserErrorType.DYNAMIC_DIM,
            "Cannot mark 0-dimension tensors to be dynamic"
        )

    if index >= t.dim():
        raise UserError(
            UserErrorType.DYNAMIC_DIM,
            f"Expected the dimension passed to dynamic_dim to be in the range [0:{t.dim()-1}]"
            f" but got {index}, which is out of bounds for the given tensor."
        )

    return Constraint(
        weakref.ref(t),
        id(t),
        index,
        StrictMinMaxConstraint(
            vr=ValueRanges(lower=2, upper=sympy.oo), warn_only=False
        ),
    )


@dataclasses.dataclass
class ExportDynamoConfig:
    """
    Manage Export-specific configurations of Dynamo.
    TODO add tests to make sure the flags are not outdated
    """
    capture_scalar_outputs: bool = True
    capture_dynamic_output_shape_ops: bool = True
    guard_nn_modules: bool = True
    dynamic_shapes: bool = True
    specialize_int: bool = True
    allow_rnn: bool = True


DECOMP_TABLE = core_aten_decompositions()


def export(
    f: Callable,
    args: Tuple[Any],
    constraints: Optional[List[Constraint]] = None,
    *,
    _add_runtime_assertions=True,
) -> ExportedProgram:
    """
    Traces either an nn.Module's forward function or just a callable with PyTorch
    operations inside and produce a ExportedProgram.

    Args:
        m: the `nn.Module` or callable to trace.

        args: Tracing example inputs.

        constraints: A list of constraints on the dynamic arguments specifying
            their possible range of their shapes

    Returns:
        An ExportedProgram containing the traced method.
    """
    if constraints is None:
        constraints = []

    with torch._dynamo.config.patch(dataclasses.asdict(ExportDynamoConfig())):  # type: ignore[attr-defined]
        try:
            gm_torch_level, _ = torch._dynamo.export(
                f,
                *args,
                constraints=constraints,
                assume_static_by_default=True,
            )

            params_buffers: "OrderedDict[str, Union[torch.Tensor, torch.nn.Parameter]]" = OrderedDict()
            for name, param in gm_torch_level.named_parameters(recurse=True, remove_duplicate=False):
                params_buffers[name] = param

            for name, buffer in gm_torch_level.named_buffers(recurse=True, remove_duplicate=False):
                params_buffers[name] = buffer

            fake_inps = []
            for node in gm_torch_level.graph.nodes:
                if node.op == "placeholder" and "val" in node.meta:
                    fake_val = node.meta["val"]
                    fake_inps.append(fake_val)

            fake_mode = detect_fake_mode(fake_inps)

            fake_args = pytree.tree_map_only(torch.Tensor, fake_mode.from_tensor, args)

            # Fix the graph output signature to be tuple if scalar
            # because aot_export expects a tuple as return type
            return_val = f(*args)
            flat_args, in_spec = pytree.tree_flatten(args)
            out_spec = orig_out_spec = gm_torch_level._out_spec
            # this means it is scalar return value, so will make it tuple
            if not isinstance(return_val, (list, tuple, dict)):
                out_spec = pytree.tree_flatten((return_val,))[1]

            orig_args = gm_torch_level.graph._codegen.pytree_info.orig_args  # type: ignore[attr-defined]

            gm_torch_level.graph._codegen = _PyTreeCodeGen(
                _PyTreeInfo(
                    orig_args,
                    gm_torch_level._in_spec,
                    out_spec,
                )
            )

            gm_torch_level.recompile()
            gm, graph_signature = aot_export_module(gm_torch_level, fake_args, decompositions=DECOMP_TABLE, trace_joint=False)

            export_backward_signature = ExportBackwardSignature(
                gradients_to_parameters=graph_signature.backward_signature.gradients_to_parameters,
                gradients_to_user_inputs=graph_signature.backward_signature.gradients_to_user_inputs,
                loss_output=graph_signature.backward_signature.loss_output
            ) if graph_signature.backward_signature is not None else None

            export_graph_signature = ExportGraphSignature(
                parameters=graph_signature.parameters,
                buffers=graph_signature.buffers,
                user_inputs=graph_signature.user_inputs,
                user_outputs=graph_signature.user_outputs,
                inputs_to_parameters=graph_signature.inputs_to_parameters,
                inputs_to_buffers=graph_signature.inputs_to_buffers,
                buffers_to_mutate=graph_signature.buffers_to_mutate,
                backward_signature=export_backward_signature
            )

            # TODO unfortunately preserving meta at graph level is not
            # working well with aot_export. So we manually copy it.
            # The node level meta is preserved.
            for key, val in gm_torch_level.meta.items():
                gm.meta[key] = val

            # The unbacked symint symbols are updated in aot_export
            # so we serialize them here instead of inside dynamo
            gm.meta["inline_constraints"] = {
                k: v
                for k, v in fake_mode.shape_env.var_to_range.items()
                if re.match(r"^[if]\d+$", str(k))
            }

            range_constraints, equality_constraints = _process_constraints(
                gm,
                export_graph_signature,
                flat_args,
            )
            assert orig_out_spec is not None
            exported_program = ExportedProgram(
                gm,
                gm.graph,
                export_graph_signature,
                CallSpec(in_spec, orig_out_spec),
                params_buffers,
                range_constraints,
                equality_constraints,
            )

            if _add_runtime_assertions:
                exported_program = exported_program._add_runtime_assertions()

<<<<<<< HEAD
            return exported_program.transform(ReplaceSymSizeOpPass())
=======
            return exported_program.transform(_ReplaceSymSizeOpPass())
>>>>>>> 2e1369d7

        except (ConstraintViolationError, ValueRangeError) as e:
            raise UserError(UserErrorType.CONSTRAIN_VIOLATION, str(e))
        except GuardOnDataDependentSymNode as e:
            raise UserError(
                UserErrorType.ANTI_PATTERN,
                f"Consider annotating your code using constrain_as_*(). {str(e)}")<|MERGE_RESOLUTION|>--- conflicted
+++ resolved
@@ -17,11 +17,7 @@
     ExportGraphSignature,
     _process_constraints,
 )
-<<<<<<< HEAD
-from .passes import ReplaceSymSizeOpPass
-=======
 from .passes.replace_sym_size_ops_pass import _ReplaceSymSizeOpPass
->>>>>>> 2e1369d7
 from torch._decomp import core_aten_decompositions
 from torch._dynamo.eval_frame import Constraint
 from torch._functorch.aot_autograd import aot_export_module
@@ -241,11 +237,7 @@
             if _add_runtime_assertions:
                 exported_program = exported_program._add_runtime_assertions()
 
-<<<<<<< HEAD
-            return exported_program.transform(ReplaceSymSizeOpPass())
-=======
             return exported_program.transform(_ReplaceSymSizeOpPass())
->>>>>>> 2e1369d7
 
         except (ConstraintViolationError, ValueRangeError) as e:
             raise UserError(UserErrorType.CONSTRAIN_VIOLATION, str(e))

--- conflicted
+++ resolved
@@ -140,11 +140,7 @@
             return SymInt.create(as_int=int(s))
         else:
             assert isinstance(s, torch.SymInt)
-<<<<<<< HEAD
-            return SymInt.create(as_symbol=[str(s), s.node.hint])
-=======
             return SymInt.create(as_expr=SymExpr(str(s), s.node.hint))
->>>>>>> 2e1369d7
     else:
         raise SerializeError(
             f"SymInt should be either symbol or int, got `{s}` of type `{type(s)}`"
@@ -310,11 +306,7 @@
 
 
 
-<<<<<<< HEAD
-def _convert_sympy_int_to_int(val: sympy.Integer):
-=======
 def _sympy_int_to_int(val: sympy.Expr):
->>>>>>> 2e1369d7
     # Convert simple sympy Integers into concrete int
     if val == sympy.oo:
         return math.inf
@@ -327,11 +319,7 @@
     )
 
 
-<<<<<<< HEAD
-def _convert_int_to_sympy_int(val) -> sympy.Integer:
-=======
 def _int_to_sympy_int(val) -> sympy.Expr:
->>>>>>> 2e1369d7
     # Convert concrete int into simple sympy Integers
     if val == math.inf:
         return sympy.oo
@@ -345,13 +333,8 @@
 ) -> Dict[str, RangeConstraint]:
     return {
         str(k): RangeConstraint(
-<<<<<<< HEAD
-            _convert_sympy_int_to_int(v.min_val),
-            _convert_sympy_int_to_int(v.max_val),
-=======
             _sympy_int_to_int(v.min_val),
             _sympy_int_to_int(v.max_val),
->>>>>>> 2e1369d7
         )
         for k, v in range_constraints.items()
     }
@@ -706,21 +689,11 @@
 class GraphModuleDeserializer:
     def __init__(self):
         self.serialized_name_to_node: Dict[str, torch.fx.Node] = {}
-<<<<<<< HEAD
-        self.serialized_name_to_meta: Dict[str, Union[FakeTensor, int, torch.SymInt, bool, torch.SymBool]] = {}
-=======
         self.serialized_name_to_meta: Dict[str, MetaType] = {}
->>>>>>> 2e1369d7
         self.graph = torch.fx.Graph()
 
     def deserialize_sym_int(self, s: SymInt) -> Union[int, torch.SymInt]:
         val = s.value
-<<<<<<< HEAD
-        if s.type == "as_symbol":
-            expr, hint = val
-            sym = sympy.sympify(expr, locals=self.symbol_name_to_symbol)
-            return self.shape_env.create_symintnode(sym, hint=hint)
-=======
         if s.type == "as_expr":
             if val.expr_str in self.symbol_name_to_symbol:
                 sym = self.symbol_name_to_symbol[val.expr_str]
@@ -736,7 +709,6 @@
                         )
 
             return self.shape_env.create_symintnode(sym, hint=val.hint)
->>>>>>> 2e1369d7
         elif s.type == "as_int":
             assert isinstance(val, int)
             return val
@@ -747,15 +719,9 @@
 
     def deserialize_sym_bool(self, s: SymBool) -> Union[bool, torch.SymBool]:
         val = s.value
-<<<<<<< HEAD
-        if s.type == "as_symbol":
-            expr = sympy.sympify(val, locals=self.symbol_name_to_symbol)
-            return symbolic_shapes.SymBool(symbolic_shapes.SymNode(expr, self.shape_env, bool, None))
-=======
         if s.type == "as_expr":
             expr = sympy.sympify(val, locals=self.symbol_name_to_symbol)
             return self.shape_env.create_symboolnode(expr)
->>>>>>> 2e1369d7
         elif s.type == "as_bool":
             assert isinstance(val, bool)
             return val
@@ -783,28 +749,12 @@
     def deserialize(
         self,
         serialized_graph_module: GraphModule,
-<<<<<<< HEAD
-        shape_env: Optional[symbolic_shapes.ShapeEnv] = None,
-        symbol_name_to_symbol: Optional[Dict[str, sympy.Symbol]] = None,
-    ) -> Tuple[torch.fx.GraphModule, ep.ExportGraphSignature, ep.CallSpec]:
-        self.fake_tensor_mode = FakeTensorMode(shape_env=shape_env)
-        self.shape_env = (
-            shape_env if shape_env is not None
-            else symbolic_shapes.ShapeEnv()
-        )
-        self.symbol_name_to_symbol: Dict[str, sympy.Symbol] = (
-            symbol_name_to_symbol
-            if symbol_name_to_symbol is not None
-            else {}
-        )
-=======
         symbol_name_to_range: Optional[Dict[str, symbolic_shapes.ValueRanges]] = None,
     ) -> Tuple[torch.fx.GraphModule, ep.ExportGraphSignature, ep.CallSpec, Dict[str, sympy.Symbol]]:
         self.shape_env = symbolic_shapes.ShapeEnv()
         self.fake_tensor_mode = FakeTensorMode(shape_env=self.shape_env)
         self.symbol_name_to_symbol: Dict[str, sympy.Symbol] = {}
         self.symbol_name_to_range = {} if symbol_name_to_range is None else symbol_name_to_range
->>>>>>> 2e1369d7
 
         graph = self.graph
         serialized_graph = serialized_graph_module.graph
@@ -1012,24 +962,6 @@
 
     def deserialize_range_constraints(
         self,
-<<<<<<< HEAD
-        serialized_range_constraints: Dict[str, RangeConstraint],
-    ) -> Dict[sympy.Symbol, ep.RangeConstraint]:
-        range_constraints = {}
-        for k, v in serialized_range_constraints.items():
-            symbol = sympy.Symbol(k)
-            self.symbol_name_to_symbol[k] = symbol
-
-            sympy_min_val = _convert_int_to_sympy_int(v.min_val)
-            sympy_max_val = _convert_int_to_sympy_int(v.max_val)
-            range_constraints[symbol] = ep.RangeConstraint(
-                sympy_min_val, sympy_max_val,
-            )
-            self.shape_env.var_to_range[symbol] = symbolic_shapes.ValueRanges(
-                sympy_min_val, sympy_max_val
-            )
-
-=======
         symbol_name_to_range: Dict[str, symbolic_shapes.ValueRanges],
         symbol_name_to_symbol: Dict[str, sympy.Symbol],
     ) -> Dict[sympy.Symbol, ep.RangeConstraint]:
@@ -1039,27 +971,11 @@
                 range_constraints[symbol] = ep.RangeConstraint(v.lower, v.upper)  # type: ignore[arg-type]
             else:
                 log.warning(f"Symbol {k} did not appear in the graph that was deserialized")  # noqa: G004
->>>>>>> 2e1369d7
         return range_constraints
 
     def deserialize(
         self, serialized_exported_program: ExportedProgram, serialized_state_dict: bytes
     ) -> ep.ExportedProgram:
-<<<<<<< HEAD
-        self.shape_env: symbolic_shapes.ShapeEnv = symbolic_shapes.ShapeEnv()
-        self.symbol_name_to_symbol: Dict[str, sympy.Symbol] = {}
-
-        range_constraints = self.deserialize_range_constraints(
-            serialized_exported_program.range_constraints,
-        )
-        graph_module, sig, call_spec = (
-            GraphModuleDeserializer()
-            .deserialize(
-                serialized_exported_program.graph_module,
-                self.shape_env,
-                self.symbol_name_to_symbol,
-            )
-=======
         symbol_name_to_range = {
             k: symbolic_shapes.ValueRanges(_int_to_sympy_int(v.min_val), _int_to_sympy_int(v.max_val))
             for k, v in serialized_exported_program.range_constraints.items()
@@ -1074,7 +990,6 @@
         )
         range_constraints = self.deserialize_range_constraints(
             symbol_name_to_range, symbol_name_to_symbol,
->>>>>>> 2e1369d7
         )
         state_dict = deserialize_state_dict(serialized_state_dict)
         equality_constraints = deserialize_equality_constraints(serialized_exported_program.equality_constraints)

import itertools

import unittest
import weakref
from typing import List, Optional, Tuple

import torch
import torch.fx.traceback as fx_traceback
import torch.utils._pytree as pytree

from torch._dynamo.utils import detect_fake_mode
from torch._functorch.compile_utils import fx_graph_cse
from torch._inductor.fx_passes.freezing_patterns import get_freezing_patterns
from torch.ao.quantization._pt2e.utils import _fuse_conv_bn_
from torch.fx.experimental.proxy_tensor import make_fx
from . import config
from .decomposition import select_decomp_table

aten = torch.ops.aten


def replace_node_with_constant(gm, node, constant):
    g = gm.graph

    if not hasattr(gm, "_frozen_param_count"):
        gm._frozen_param_count = 0

    i = gm._frozen_param_count

    while True:
        qualname = f"_frozen_param{i}"
        if not hasattr(gm, qualname):
            break
        i += 1

    gm._frozen_param_count = i + 1

    with g.inserting_before(node):
        new_input_node = g.create_node("get_attr", qualname, (), {})
        node.replace_all_uses_with(new_input_node)
        new_input_node.meta.update(node.meta)
        g.erase_node(node)

    # needed to suppress `does not reference an nn.Module, nn.Parameter, or buffer` warning
    gm.register_buffer(qualname, constant)
    setattr(gm, qualname, constant)


def replace_params_with_constants(gm, flat_params, fw_metadata) -> List[int]:
    """
    Replaces the parameters of a PyTorch GraphModule with constants wherever possible.

    Returns a list of indices representing the input parameters that were not converted to constants.
    """

    params = [node for node in gm.graph.nodes if node.op == "placeholder"]
    fake_inp_nodes = params[: len(params)]

    g = gm.graph

    preserved_arg_indices = []
    aliased_input_args = [
        out_info.base_idx
        for out_info in fw_metadata.output_info
        if out_info.base_idx is not None
    ]

    for i, (real_input, node) in enumerate(zip(flat_params, fake_inp_nodes)):
        if i in fw_metadata.mutated_inp_indices or aliased_input_args:
            preserved_arg_indices.append(i)
            continue

        replace_node_with_constant(gm, node, real_input)

    # add on non param inputs
    preserved_arg_indices.extend(range(len(flat_params), len(params)))

    # is this necessary ?
    gm.recompile()
    return preserved_arg_indices


@torch.utils._python_dispatch._disable_current_modes()
def constant_fold(gm):
    unknown_value = object()

    node_replacements = {}

    class ConstantFolder(torch.fx.Interpreter):
        def run_node(self, node):
            args, kwargs = self.fetch_args_kwargs_from_env(node)

            flattened_inputs = pytree.tree_flatten((args, kwargs))[0]
            if unknown_value in flattened_inputs:
                return unknown_value

            # skip constructors, since inductor generates optimal code for them already
            # and turning into tensor would result in an additional global memory read
            # TODO - more complicated strategy
            if node.op != "get_attr" and not any(
                isinstance(e, torch.Tensor) for e in flattened_inputs
            ):
                return unknown_value

            # All mutations should either be removed or on inputs which we did not make constant
            if (
                isinstance(node.target, torch._ops.OpOverload)
                and torch.Tag.nondeterministic_seeded in node.target.tags
            ):
                return unknown_value

            out = super().run_node(node)

            # TODO - remove constant from node_replacement when it has no uses
            if node.op != "get_attr" and isinstance(out, torch.Tensor):
                node_replacements[node] = out

            return out

        def run(self):
            env = {}
            for n in self.module.graph.nodes:
                if n.op == "placeholder":
                    env[n] = unknown_value
            return super().run(initial_env=env)

    ConstantFolder(gm).run()

    for node, constant in node_replacements.items():
        replace_node_with_constant(gm, node, constant)

    erased_params = []
    for node in gm.graph.nodes:
        if node.op == "get_attr" and len(node.users) == 0:
            delattr(gm, node.target)
            erased_params.append(node)

    for node in erased_params:
        gm.graph.erase_node(node)

    gm.graph.eliminate_dead_code()
    gm.graph.lint()
    gm.recompile()


@torch.utils._python_dispatch._disable_current_modes()
def fuse_conv_bn(gm):
    return _fuse_conv_bn_(gm)


def decompose_unfused_batchnorms(gm, example_inputs, preserved_arg_indices):
    if not any(
        node.target is aten._native_batch_norm_legit_no_training.default
        for node in gm.graph.nodes
    ):
        return gm

    fake_mode = detect_fake_mode(example_inputs)

    # constant params will be real tensors, not fake
    # TODO: fake_mode should should enable py dispatcher if its symbolic ?
    with unittest.mock.patch.object(
        fake_mode, "allow_non_fake_inputs", True
    ), fake_mode:
        args = [e for i, e in enumerate(example_inputs) if i in preserved_arg_indices]
        with fx_traceback.preserve_node_meta():
            gm = make_fx(gm, select_decomp_table())(*args)

    return gm


def freeze(
    dynamo_gm: torch.fx.GraphModule,
    aot_autograd_gm: torch.fx.GraphModule,
    example_inputs: List[torch._subclasses.FakeTensor],
) -> Tuple[torch.fx.GraphModule, List[int]]:
    """
    Inlines parameters that are not mutated into constants and optimizes the graph through constant propagation
    and other techniques. If enabled, the function also discards the original parameters of the module for memory efficiency.

    Assumes that this function is run in dynamo tracing post aot_autograd.

    Args:
        dynamo_gm (torch.fx.GraphModule): The Dynamo constructed GraphModule.
        aot_autograd_gm (torch.fx.GraphModule): The aot_autograd constructed GraphModule to be frozen.
        example_inputs (List[torch.Tensor]): A list of example input tensors to be used in the freezing process.

    Returns:
        Tuple[torch.fx.GraphModule, List[int]]: A tuple containing the frozen GraphModule and a list of indices
        of the inputs that were preserved (not turned into constants).
    """
    fw_metadata = torch._guards.TracingContext.get().fw_metadata
    params_flat = torch._guards.TracingContext.get().params_flat
    assert fw_metadata is not None and params_flat is not None

    preserved_arg_indices = replace_params_with_constants(
        aot_autograd_gm, params_flat, fw_metadata
    )

    constant_fold(aot_autograd_gm)

    fuse_conv_bn(aot_autograd_gm)
    # now, decomp batch norm if we were unable to fuse it
    aot_autograd_gm = decompose_unfused_batchnorms(
        aot_autograd_gm, example_inputs, preserved_arg_indices
    )
<<<<<<< HEAD

    # TODO - further restrict cse ? right now needed to dedup aliasing ops
    cse_graph = fx_graph_cse(aot_autograd_gm.graph)
    aot_autograd_gm.graph = cse_graph
    aot_autograd_gm.recompile()

    patterns = get_freezing_patterns()

    patterns.apply(aot_autograd_gm.graph)

    # TODO - apply legalization in pattern matcher
    torch.fx.passes.tools_common.legalize_graph(aot_autograd_gm)
    constant_fold(aot_autograd_gm)
=======
>>>>>>> 78416c0e

    # invalidate nn Modules
    if config.freezing_discard_parameters:
        invalidate_eager_modules()
        discard_traced_gm_params(dynamo_gm)
    return aot_autograd_gm, preserved_arg_indices


class ErasedTensor(torch.Tensor):
    @staticmethod
    def __new__(cls, elem, name, owning_mod):
        return super().__new__(cls, elem.to(device="meta"))

    def __init__(self, elem, name: Optional[str], mod):
        self.erased_name = name
        self.owning_mod_ref = weakref.ref(mod)

    @classmethod
    def __torch_dispatch__(cls, func, types, args=(), kwargs=None):
        erased_tensors = [
            e
            for e in pytree.tree_flatten((args, kwargs))[0]
            if isinstance(e, ErasedTensor)
        ]
        assert len(erased_tensors) > 0
        e = erased_tensors[0]

        raise RuntimeError(
            f"Trying to Run Pytorch Eager Module After Dynamo Freezing. "
            "The original parameters have been discarded for memeory efficiency. "
            f"Found in op {func} for erased parameter {e.erased_name} of {e.owning_mod_ref()}"
        )


@torch.utils._python_dispatch._disable_current_modes()
def invalidate_eager_modules():
    for mod in torch._guards.TracingContext.get().module_context.nn_modules.values():
        if not isinstance(mod, torch.nn.Module):
            continue

        for attr_name, tensor in list(
            itertools.chain(
                mod.named_parameters(recurse=False), mod.named_buffers(recurse=False)
            )
        ):
            e_t = ErasedTensor(tensor, attr_name, mod)
            if isinstance(tensor, torch.nn.Parameter):
                e_t.requires_grad_(True)
                e_t._is_param = True
            setattr(mod, attr_name, e_t)


@torch.utils._python_dispatch._disable_current_modes()
def discard_traced_gm_params(mod):
    for attr_name, tensor in list(
        itertools.chain(
            mod.named_parameters(recurse=False), mod.named_buffers(recurse=False)
        )
    ):
        e_t = ErasedTensor(tensor, attr_name, mod)
        if isinstance(tensor, torch.nn.Parameter):
            e_t.requires_grad_(True)
            e_t._is_param = True
        setattr(mod, attr_name, e_t)<|MERGE_RESOLUTION|>--- conflicted
+++ resolved
@@ -204,8 +204,6 @@
     aot_autograd_gm = decompose_unfused_batchnorms(
         aot_autograd_gm, example_inputs, preserved_arg_indices
     )
-<<<<<<< HEAD
-
     # TODO - further restrict cse ? right now needed to dedup aliasing ops
     cse_graph = fx_graph_cse(aot_autograd_gm.graph)
     aot_autograd_gm.graph = cse_graph
@@ -218,8 +216,6 @@
     # TODO - apply legalization in pattern matcher
     torch.fx.passes.tools_common.legalize_graph(aot_autograd_gm)
     constant_fold(aot_autograd_gm)
-=======
->>>>>>> 78416c0e
 
     # invalidate nn Modules
     if config.freezing_discard_parameters:

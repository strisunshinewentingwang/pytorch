--- conflicted
+++ resolved
@@ -226,13 +226,11 @@
     # force usage as specified, without testing.
     vec_isa_ok = None
 
-<<<<<<< HEAD
+    # similar to config.triton.descriptive_names
+    descriptive_names = "original_aten"
+
     # how many nodes to allow into a single horizontal fusion
     max_horizontal_fusion_size = 16
-=======
-    # similar to config.triton.descriptive_names
-    descriptive_names = "original_aten"
->>>>>>> bbfa31f5
 
 
 # config specific to codegen/triton.py

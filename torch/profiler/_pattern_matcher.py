from collections import deque
import json
import math
import os
import re
from typing import Dict, List, Set

import torch
from torch.profiler import profile
import torch.utils.benchmark as benchmark
from torch.profiler._utils import index_of_first_match
from torch._C._autograd import (_ProfilerEvent, _ExtraFields_TorchOp,
                                _ExtraFields_PyCCall, _ExtraFields_PyCall,
                                _EventType)


class Pattern:
    '''
    Base class for all patterns, subclass this class and implement match()
    to define custom patterns.

    In subclass, define description and skip property.
    '''

    def __init__(self, prof: profile, should_benchmark: bool = False):
        self.prof = prof
        self.should_benchmark = should_benchmark
        self.name = "Please specify a name for pattern"
        self.description = "Please specify a description for pattern"
        assert prof.profiler is not None and prof.profiler.kineto_results is not None
        self.event_tree = prof.profiler.kineto_results.experimental_event_tree(
        )
        self.tid_root: Dict[int, List[_ProfilerEvent]] = {}
        for event in self.event_tree:
            self.tid_root.setdefault(event.start_tid, []).append(event)

    @property
    def skip(self):
        return False

    def report(self, event: _ProfilerEvent):
        msg = f"{self.description}\n[Source Code Location] {source_code_location(event)}"
        return msg

    def eventTreeTraversal(self):
        '''
        Traverse the event tree and yield all events.
        Override this method in subclass to customize the traversal.
        '''
        yield from eventTreeDFS(self.event_tree)

    def summary(self, events: List[_ProfilerEvent]):
        default_summary = f"{self.name}: {len(events)} events matched."
        if self.should_benchmark:
            # If benchmark summary is not empty, use it.
            return self.benchmark_summary(events) if hasattr(  # type: ignore[attr-defined]
                self, 'benchmark') else default_summary
        return default_summary

    def benchmark_summary(self, events: List[_ProfilerEvent]):
        def format_time(time_ns: int):
            unit_lst = ["ns", "us", "ms", "s"]
            for unit in unit_lst:
                if time_ns < 1000:
                    return f"{time_ns:.2f} {unit}"
                time_ns //= 1000

        assert hasattr(self, 'benchmark'), 'Please implement benchmark()'
        shapes_factor_map = self.benchmark(events)  # type: ignore[attr-defined]
        original_time = sum(event.duration_time_ns for event in events)
        new_time = sum(shapes_factor_map[input_shapes(event)] *
                       event.duration_time_ns for event in events)
        return (
            f"{self.name}: {len(events)} events matched. "
            f"Total Estimated Speedup: {format_time(original_time - new_time)} ({round(original_time/new_time, 2)}X)"
        )

    def match(self, event: _ProfilerEvent):
        '''
        Return True if the event matches the pattern.
        This method should be overriden in subclass.
        '''
        raise NotImplementedError

    def matched_events(self):
        if self.skip:
            return []
        matched_events = []
        for event in self.eventTreeTraversal():
            if self.match(event):
                matched_events.append(event)
        return matched_events

    def root_of(self, event: _ProfilerEvent):
        while event.parent:
            event = event.parent
        return event

    def siblings_of(self, event: _ProfilerEvent):
        if event.parent:
            children = event.parent.children
        else:
            children = self.tid_root[event.start_tid]
        index = children.index(event)
        return children[:index], children[index + 1:]

    def next_of(self, event: _ProfilerEvent):
        _, next_events = self.siblings_of(event)
        return next_events[0] if next_events else None

    def prev_of(self, event: _ProfilerEvent):
        prev_events, _ = self.siblings_of(event)
        return prev_events[-1] if prev_events else None

    def go_up_until(self, event: _ProfilerEvent, predicate):
        if not event:
            return None
        while event.parent and not predicate(event):
            event = event.parent
        return event


# Patterns


class NamePattern(Pattern):

    def __init__(self,
                 prof: profile,
                 name: str,
                 should_benchmark: bool = False):
        super().__init__(prof, should_benchmark)
        self.description = f"Matched Name Event: {name}"
        self.name = name

    def match(self, event: _ProfilerEvent):
        return re.search(self.name, event.name()) is not None


class ExtraCUDACopyPattern(Pattern):
    '''
    This pattern identifies if we creates a constant tensor on CPU and immediately moves it to GPU.
    example: torch.zeros((100, 100)).to("cuda")

    Pattern:
    build-in method                 |build-in method
        ...                         |    aten::to
            aten::fill_/aten::zero_ |        aten::_to_copy

    Algorithm:
    We start at node aten::to, go parent events' previous events,
    and check if we have a aten::fill_/aten::zero_ as we keep going down the tree.
    We always select the last child in the children list when we go down the tree.
    If at any step we failed, it is not a match.
    '''

    def __init__(self, prof: profile, should_benchmark: bool = False):
        super().__init__(prof, should_benchmark)
        self.name = "Extra CUDA Copy Pattern"
        self.description = "Filled a CPU tensor and immediately moved it to GPU. Please initalize it on GPU."
        self.init_ops = {
            "aten::fill_", "aten::zero_", "aten::normal_", "aten::uniform_"
        }

    @property
    def skip(self):
        return not self.prof.with_stack or not self.prof.record_shapes

    def match(self, event):
        # TODO: We should also check tensor identities
        if event.name() != "aten::to":
            return False
        # Up one level
        event = event.parent
        if event is None:
            return False
        # Check if we have a aten::fill_ in previous leaf
        event = self.prev_of(event)
        if event is None:
            return False
        while event.children:
            event = event.children[-1]
            # aten::zero_ is a special optimzation case where fill_ is not called
            if event.name() in self.init_ops:
                return True
        return event.name() in self.init_ops
        # TODO: Check if tensor is reused

    def benchmark(self, events: List[_ProfilerEvent]):
        shapes_factor_map = {input_shapes(event): 0.0 for event in events}
        for shape in shapes_factor_map:
            size = shape[0]
            to_timer = benchmark.Timer(stmt='torch.ones(size).to("cuda")',
                                       globals={'size': size})
            de_timer = benchmark.Timer(stmt='torch.ones(size, device="cuda")',
                                       globals={'size': size})
            to_time = to_timer.timeit(10).mean
            de_time = de_timer.timeit(10).mean
            shapes_factor_map[shape] = de_time / to_time
        return shapes_factor_map


class ForLoopIndexingPattern(Pattern):
    '''
    This pattern identifies if we use a for loop to index a tensor that
    can be vectorized.
    example:
    tensor = torch.empty((100, 100))
    for i in range(100):
        tensor[i] = i

    Pattern:
    aten::select | ... | aten::select | ... (Repeat)

    Algorithm:
    We start at node aten::select, and we check if we can find this alternating patterns.
    We also keep a dictionary to avoid duplicate match in the for loop.
    '''

    def __init__(self, prof: profile, should_benchmark: bool = False):
        super().__init__(prof, should_benchmark)
        self.name = "For Loop Indexing Pattern"
        self.description = "For loop indexing detected. Vectorization recommended."
        self.visited: Set[int] = set()

    def eventTreeTraversal(self):
        '''
        We need to use BFS traversal order to avoid duplicate match.
        '''
        yield from eventTreeBFS(self.event_tree)

    def match(self, event: _ProfilerEvent):
        if event.name() != "aten::select":
            return False
        if event.id in self.visited:
            return False
        repeat_count = 1
        _, next = self.siblings_of(event)
        if len(next) <= 1:
            return False

        # Custom event list matching
        def same_ops(list1, list2):
            if len(list1) != len(list2):
                return False
            for op1, op2 in zip(list1, list2):
                if op1.name() != op2.name():
                    return False
            return True

        # Record the ops between two aten::select
        next_select_idx = index_of_first_match(
            next, lambda e: e.name() == "aten::select")
        if next_select_idx is None:
            return False
        indexing_ops = [event] + next[:next_select_idx]
        next = next[len(indexing_ops) - 1:]
        for i in range(0, len(next), len(indexing_ops)):
            if same_ops(indexing_ops, next[i:i + len(indexing_ops)]):
                repeat_count += 1
                self.visited.add(next[i].id)
            else:
                break
        return repeat_count >= 10


class FP32MatMulPattern(Pattern):

    def __init__(self, prof: profile, should_benchmark: bool = False):
        super().__init__(prof, should_benchmark)
        self.name = "FP32 MatMul Pattern"
        self.description = (
            "You are currently using GPU that supports TF32. "
            "Please enable TF32 by setting 'torch.backends.cuda.matmul.allow_tf32 = True'"
        )

    @property
    def skip(self):
        # Anything less than sm_80 is not Ampere which doesn't support TF32
        has_tf32 = all(
            int(arch[3:]) >= 80 for arch in torch.cuda.get_arch_list())
        return has_tf32 is False or super().skip or not self.prof.record_shapes

    def match(self, event: _ProfilerEvent):
        # If we saw this pattern once, we don't need to match it again
        if event.tag != _EventType.TorchOp:
            return False
        assert isinstance(event.extra_fields, _ExtraFields_TorchOp)
        if event.name() == "aten::mm":
            if event.extra_fields.allow_tf32_cublas is False:
                return True
        return False

    def report(self, event: _ProfilerEvent):
        return self.description

    def benchmark(self, events: List[_ProfilerEvent]):
        shapes_factor_map = {input_shapes(event): 0.0 for event in events}
        for shape in shapes_factor_map:
            matrixA = torch.randn(shape[0], device="cuda", dtype=torch.float32)
            matrixB = torch.randn(shape[1], device="cuda", dtype=torch.float32)
            fp32_timer = benchmark.Timer(stmt='torch.mm(matrixA, matrixB)',
                                         globals={
                                             "matrixA": matrixA,
                                             "matrixB": matrixB
                                         })
            tf32_timer = benchmark.Timer(
                stmt='torch.mm(matrixA, matrixB)',
                setup='torch.backends.cuda.matmul.allow_tf32 = True',
                globals={
                    "matrixA": matrixA,
                    "matrixB": matrixB
                })
            torch.backends.cuda.matmul.allow_tf32 = False
            fp32_time = fp32_timer.timeit(10).mean
            tf32_time = tf32_timer.timeit(10).mean
            shapes_factor_map[shape] = tf32_time / fp32_time
        return shapes_factor_map


class OptimizerSingleTensorPattern(Pattern):
    '''
    This pattern identifies if we are using the single-tensor version of an optimizer.
    example:
    optimizer = torch.optim.SGD(model.parameters(), lr=0.1)
    By adding foreach=True to enable multi-tensor optimizer, we can gain speedup when
    the kernels are relatively small.

    Pattern:
    XXXXX: _single_tenser_<OPTIMIZER_NAME>

    Algorithm:
    String match
    '''

    def __init__(self, prof: profile, should_benchmark: bool = False):
        super().__init__(prof, should_benchmark)
        self.name = "Optimizer Single Tensor Pattern"
        self.optimizers_with_foreach = ["adam", "sgd", "adamw"]
        self.description = (
            "Deteced optimizer running with single tensor implementation. "
            "Please enable multi tensor implementation by passing 'foreach=True' into optimizer."
        )

    def match(self, event: _ProfilerEvent):
        for optimizer in self.optimizers_with_foreach:
            if event.name().endswith(f"_single_tensor_{optimizer}"):
                return True
        return False


class SynchronizedDataLoaderPattern(Pattern):
    '''
    This pattern identifies if we are using num_workers=0 in DataLoader.
    example:
    torch.utils.data.DataLoader(dataset, batch_size=batch_size)
    Add num_workers=N to the arguments. N depends on system configuration.

    Pattern:
    dataloader.py(...): __iter__
        dataloader.py(...): _get_iterator
            NOT dataloader.py(...): check_worker_number_rationality

    Algorithm:
    If we don't see check_worker_number_rationality call in the dataloader __iter__,
    It is not an asynchronous dataloader.

    '''

    def __init__(self, prof: profile, should_benchmark: bool = False):
        super().__init__(prof, should_benchmark)
        self.name = "Synchronized DataLoader Pattern"
        self.description = (
            "Detected DataLoader running with synchronized implementation. "
            "Please enable asynchronous dataloading by setting num_workers > 0 when initializing DataLoader."
        )

    def match(self, event: _ProfilerEvent):
        def is_dataloader_function(name: str, function_name: str):
            return name.startswith(os.path.join("torch", "utils", "data", "dataloader.py")) and name.endswith(function_name)
        if not is_dataloader_function(event.name(), "__iter__"):
            return False
        if not event.children:
            return False
        event = event.children[0]
        if not is_dataloader_function(event.name(), "_get_iterator"):
            return False
        if not event.children:
            return False
        event = event.children[0]
        return not is_dataloader_function(event.name(), "check_worker_number_rationality")
        # TODO: We should also check if the loader is bottleneck.


class GradNotSetToNonePattern(Pattern):
    '''
    This pattern identifies if we are not setting grad to None in zero_grad.
    example:
    optimizer.zero_grad()
    By setting set_to_none=True, we can gain speedup

    Pattern:
    XXXXX: _zero_grad
        NOT aten::zeros
            aten::zero_

    aten::zero_ is called on each parameter in the model.
    We also want to make sure it is not called by aten::zeros.

    Algorithm:
    String match
    '''

    def __init__(self, prof: profile, should_benchmark: bool = False):
        super().__init__(prof, should_benchmark)
        self.name = "Gradient Set To Zero Instead of None Pattern"
        self.description = (
            "Detected gradient set to zero instead of None. "
            "Please add 'set_to_none=True' when calling zero_grad().")

    def match(self, event: _ProfilerEvent):
        if not event.name().endswith(": zero_grad"):
            return False
        if not event.children:
            return False

        for sub_event in eventTreeDFS(event.children):
            if sub_event.name(
            ) == "aten::zero_" and sub_event.parent.name() != "aten::zeros":
                return True
        # TODO: We should also check if the optimizer's numerical behavior will change.
        return False


class Conv2dBiasFollowedByBatchNorm2dPattern(Pattern):
    '''
    This pattern identifies if we are enabling bias in Conv2d which is followed by BatchNorm2d.
    Bias doesn't do anything when followed by batchnorm.
    Pattern:
    nn.Module: Conv2d            | nn.Module: BatchNorm2d
        ...
            aten::conv2d AND dtype of third argument is not null
    The third argument is the bias
    Algorithm:
    String match
    '''

    def __init__(self, prof: profile, should_benchmark: bool = False):
        super().__init__(prof, should_benchmark)
        self.name = "Enabling Bias in Conv2d Followed By BatchNorm Pattern"
        self.description = "Detected bias enabled in Conv2d that is followed by BatchNorm2d. Please set 'bias=False' in Conv2d."

    @property
    def skip(self):
        return self.prof.record_shapes is False or super().skip

    def match(self, event: _ProfilerEvent):
        if event.name() != "aten::conv2d":
            return False
        if len(input_dtypes(event)) < 3 or input_dtypes(event)[2] == "":
            return False
        # This means bias=True
        event = self.go_up_until(
            event, lambda e: e.name().startswith("nn.Module: Conv2d"))
        if not event:
            return False
        event = self.next_of(event)
        if not event:
            return False
        return event.name().startswith("nn.Module: BatchNorm2d")


class MatMulDimInFP16Pattern(Pattern):

    def __init__(self, prof: profile, should_benchmark: bool = False):
        super().__init__(prof, should_benchmark)
        self.name = "Matrix Multiplication Dimension Not Aligned Pattern"
        self.description = "Detected matmul with dimension not aligned. Please use matmul with aligned dimension."

    @property
    def skip(self):
        return not self.prof.with_stack or not self.prof.record_shapes

    def match(self, event: _ProfilerEvent):

        def mutiple_of(shapes, multiple):
            return all(dim % multiple == 0 for shape in shapes
                       for dim in shape[-2:])

        if event.name() != "aten::mm" and event.name() != "aten::bmm":
            return False
        if not input_dtypes(event):
            return False
        arg_dtype = input_dtypes(event)[0]
        # TODO: Have a better way to check dtype_size
        if (arg_dtype.endswith("c10::BFloat16")
                or arg_dtype.endswith("c10::Half")) and not mutiple_of(
                    input_shapes(event), 8):
            return True
        return False

    def benchmark(self, events: List[_ProfilerEvent]):

        def closest_multiple(shapes, multiple):
            return [multiple * math.ceil(shape / multiple) for shape in shapes]

        shapes_factor_map = {input_shapes(event): 0.0 for event in events}
        for shape in shapes_factor_map:
            matrixA = torch.randn(shape[0], device="cuda", dtype=torch.float16)
            matrixB = torch.randn(shape[1], device="cuda", dtype=torch.float16)
            not_aligned_dim_timer = benchmark.Timer(
                stmt='torch.mm(matrixA, matrixB)',
                globals={
                    "matrixA": matrixA,
                    "matrixB": matrixB
                })
            matrixA = torch.randn(closest_multiple(shape[0], 8),
                                  device="cuda",
                                  dtype=torch.float16)
            matrixB = torch.randn(closest_multiple(shape[1], 8),
                                  device="cuda",
                                  dtype=torch.float16)
            aligned_dim_timer = benchmark.Timer(
                stmt='torch.mm(matrixA, matrixB)',
                globals={
                    "matrixA": matrixA,
                    "matrixB": matrixB
                })
            not_aligned_dim_time = not_aligned_dim_timer.timeit(10).mean
            aligned_dim_time = aligned_dim_timer.timeit(10).mean
            shapes_factor_map[shape] = aligned_dim_time / not_aligned_dim_time
        return shapes_factor_map


def source_code_location(event: _ProfilerEvent):
    while event:
        if event.tag == _EventType.PyCall or event.tag == _EventType.PyCCall:
            assert isinstance(event.extra_fields,
                              _ExtraFields_PyCall) or isinstance(
                                  event.extra_fields, _ExtraFields_PyCCall)
            if not event.extra_fields.caller.file_name.startswith("torch" + os.sep):
                return f"{event.extra_fields.caller.file_name}:{event.extra_fields.caller.line_number}"
        event = event.parent
    return "No source code location found"


def input_shapes(event: _ProfilerEvent):
    assert isinstance(event.extra_fields, _ExtraFields_TorchOp)
    return tuple([tuple(shape) for shape in event.extra_fields.inputs.shapes])


def input_dtypes(event: _ProfilerEvent):
    assert isinstance(event.extra_fields, _ExtraFields_TorchOp)
    return tuple(t for t in event.extra_fields.inputs.dtypes)


def eventTreeDFS(event_tree: List[_ProfilerEvent]):
    '''
    Standard DFS traversal of the event tree.
    '''
    stack = deque(event_tree)
    while stack:
        curr_event = stack.pop()
        yield curr_event
        for child_event in curr_event.children:
            stack.append(child_event)


def eventTreeBFS(event_tree: List[_ProfilerEvent]):
    '''
    Standard BFS traversal of the event tree.
    '''
    stack = deque(event_tree)
    while stack:
        curr_event = stack.popleft()
        yield curr_event
        for child_event in curr_event.children:
            stack.append(child_event)


def report_all_anti_patterns(prof,
                             should_benchmark: bool = False,
                             print_enable: bool = True,
                             json_report_dir: str = None):
    report_dict: Dict = {}
    anti_patterns = [
        ExtraCUDACopyPattern(prof, should_benchmark),
        ForLoopIndexingPattern(prof, should_benchmark),
        FP32MatMulPattern(prof, should_benchmark),
        OptimizerSingleTensorPattern(prof, should_benchmark),
        SynchronizedDataLoaderPattern(prof, should_benchmark),
        GradNotSetToNonePattern(prof, should_benchmark),
        Conv2dBiasFollowedByBatchNorm2dPattern(prof, should_benchmark),
        MatMulDimInFP16Pattern(prof, should_benchmark)
    ]
    reported = set()
    summaries = []
    message_list = [f"{'-'*40}TorchTidy Report{'-'*40}"]
    message_list.append("Matched Events:")

    for anti_pattern in anti_patterns:
        matched_events = anti_pattern.matched_events()
        if not matched_events:
            continue
        summaries.append(anti_pattern.summary(matched_events))
        for event in matched_events:
            report_msg = anti_pattern.report(event)
            if report_msg not in reported:
                message_list.append(report_msg)
                reported.add(report_msg)
                src_location, line_no = source_code_location(event).split(":")
                report_dict.setdefault(src_location, []).append({
                    "line_number": int(line_no),
                    "message": anti_pattern.description
                })

    if json_report_dir is not None:
        json_report_path = os.path.join(json_report_dir, "torchtidy_report.json")
        if os.path.exists(json_report_path):
            with open(json_report_path, "r") as f:
                exisiting_report = json.load(f)
                exisiting_report.update(report_dict)
                report_dict = exisiting_report
        with open(json_report_path, "w") as f:
            json.dump(report_dict, f, indent=4)

    message_list.append("Summary:")
    message_list += summaries
    message_list.append(f"{'-'*40}TorchTidy Report{'-'*40}")
<<<<<<< HEAD
    if print_enable:
        print("\n".join(message_list))


def event_type(event: _ProfilerEvent):
    if isinstance(event.extra_fields, _ExtraFields_TorchOp):
        return _EventType.TorchOp
    elif isinstance(event.extra_fields, _ExtraFields_Backend):
        return _EventType.Backend
    elif isinstance(event.extra_fields, _ExtraFields_Allocation):
        return _EventType.Allocation
    elif isinstance(event.extra_fields, _ExtraFields_PyCall):
        return _EventType.PyCall
    elif isinstance(event.extra_fields, _ExtraFields_PyCCall):
        return _EventType.PyCCall
    else:
        raise Exception("Unknown event type")
=======
    print("\n".join(message_list))
>>>>>>> cdbc2c6d
<|MERGE_RESOLUTION|>--- conflicted
+++ resolved
@@ -27,6 +27,7 @@
         self.should_benchmark = should_benchmark
         self.name = "Please specify a name for pattern"
         self.description = "Please specify a description for pattern"
+        self.url = ""
         assert prof.profiler is not None and prof.profiler.kineto_results is not None
         self.event_tree = prof.profiler.kineto_results.experimental_event_tree(
         )
@@ -53,11 +54,13 @@
         default_summary = f"{self.name}: {len(events)} events matched."
         if self.should_benchmark:
             # If benchmark summary is not empty, use it.
-            return self.benchmark_summary(events) if hasattr(  # type: ignore[attr-defined]
-                self, 'benchmark') else default_summary
+            return self.benchmark_summary(
+                events) if hasattr(  # type: ignore[attr-defined]
+                    self, 'benchmark') else default_summary
         return default_summary
 
     def benchmark_summary(self, events: List[_ProfilerEvent]):
+
         def format_time(time_ns: int):
             unit_lst = ["ns", "us", "ms", "s"]
             for unit in unit_lst:
@@ -66,7 +69,8 @@
                 time_ns //= 1000
 
         assert hasattr(self, 'benchmark'), 'Please implement benchmark()'
-        shapes_factor_map = self.benchmark(events)  # type: ignore[attr-defined]
+        shapes_factor_map = self.benchmark(  # type: ignore[attr-defined]
+            events)
         original_time = sum(event.duration_time_ns for event in events)
         new_time = sum(shapes_factor_map[input_shapes(event)] *
                        event.duration_time_ns for event in events)
@@ -158,6 +162,7 @@
         super().__init__(prof, should_benchmark)
         self.name = "Extra CUDA Copy Pattern"
         self.description = "Filled a CPU tensor and immediately moved it to GPU. Please initalize it on GPU."
+        self.url = "https://pytorch.org/tutorials/recipes/recipes/tuning_guide.html#create-tensors-directly-on-the-target-device"
         self.init_ops = {
             "aten::fill_", "aten::zero_", "aten::normal_", "aten::uniform_"
         }
@@ -273,6 +278,7 @@
             "You are currently using GPU that supports TF32. "
             "Please enable TF32 by setting 'torch.backends.cuda.matmul.allow_tf32 = True'"
         )
+        self.url = "https://pytorch.org/docs/stable/notes/cuda.html#tensorfloat-32-tf32-on-ampere-devices"
 
     @property
     def skip(self):
@@ -341,6 +347,7 @@
             "Deteced optimizer running with single tensor implementation. "
             "Please enable multi tensor implementation by passing 'foreach=True' into optimizer."
         )
+        self.url = ""
 
     def match(self, event: _ProfilerEvent):
         for optimizer in self.optimizers_with_foreach:
@@ -374,10 +381,17 @@
             "Detected DataLoader running with synchronized implementation. "
             "Please enable asynchronous dataloading by setting num_workers > 0 when initializing DataLoader."
         )
-
-    def match(self, event: _ProfilerEvent):
+        self.url = (
+            "https://pytorch.org/tutorials/recipes/recipes/tuning_guide.html"
+            "#enable-async-data-loading-and-augmentation")
+
+    def match(self, event: _ProfilerEvent):
+
         def is_dataloader_function(name: str, function_name: str):
-            return name.startswith(os.path.join("torch", "utils", "data", "dataloader.py")) and name.endswith(function_name)
+            return name.startswith(
+                os.path.join("torch", "utils", "data",
+                             "dataloader.py")) and name.endswith(function_name)
+
         if not is_dataloader_function(event.name(), "__iter__"):
             return False
         if not event.children:
@@ -388,7 +402,8 @@
         if not event.children:
             return False
         event = event.children[0]
-        return not is_dataloader_function(event.name(), "check_worker_number_rationality")
+        return not is_dataloader_function(event.name(),
+                                          "check_worker_number_rationality")
         # TODO: We should also check if the loader is bottleneck.
 
 
@@ -417,6 +432,9 @@
         self.description = (
             "Detected gradient set to zero instead of None. "
             "Please add 'set_to_none=True' when calling zero_grad().")
+        self.url = (
+            "https://pytorch.org/tutorials/recipes/recipes/tuning_guide.html"
+            "#disable-gradient-calculation-for-validation-or-inference")
 
     def match(self, event: _ProfilerEvent):
         if not event.name().endswith(": zero_grad"):
@@ -449,6 +467,9 @@
         super().__init__(prof, should_benchmark)
         self.name = "Enabling Bias in Conv2d Followed By BatchNorm Pattern"
         self.description = "Detected bias enabled in Conv2d that is followed by BatchNorm2d. Please set 'bias=False' in Conv2d."
+        self.url = (
+            "https://pytorch.org/tutorials/recipes/recipes/tuning_guide.html"
+            "#disable-bias-for-convolutions-directly-followed-by-a-batch-norm")
 
     @property
     def skip(self):
@@ -476,6 +497,7 @@
         super().__init__(prof, should_benchmark)
         self.name = "Matrix Multiplication Dimension Not Aligned Pattern"
         self.description = "Detected matmul with dimension not aligned. Please use matmul with aligned dimension."
+        self.url = "https://pytorch.org/tutorials/recipes/recipes/tuning_guide.html#use-mixed-precision-and-amp"
 
     @property
     def skip(self):
@@ -538,7 +560,8 @@
             assert isinstance(event.extra_fields,
                               _ExtraFields_PyCall) or isinstance(
                                   event.extra_fields, _ExtraFields_PyCCall)
-            if not event.extra_fields.caller.file_name.startswith("torch" + os.sep):
+            if not event.extra_fields.caller.file_name.startswith("torch" +
+                                                                  os.sep):
                 return f"{event.extra_fields.caller.file_name}:{event.extra_fields.caller.line_number}"
         event = event.parent
     return "No source code location found"
@@ -610,12 +633,19 @@
                 reported.add(report_msg)
                 src_location, line_no = source_code_location(event).split(":")
                 report_dict.setdefault(src_location, []).append({
-                    "line_number": int(line_no),
-                    "message": anti_pattern.description
+                    "line_number":
+                    int(line_no),
+                    "name":
+                    anti_pattern.name,
+                    "url":
+                    anti_pattern.url,
+                    "message":
+                    anti_pattern.description
                 })
 
     if json_report_dir is not None:
-        json_report_path = os.path.join(json_report_dir, "torchtidy_report.json")
+        json_report_path = os.path.join(json_report_dir,
+                                        "torchtidy_report.json")
         if os.path.exists(json_report_path):
             with open(json_report_path, "r") as f:
                 exisiting_report = json.load(f)
@@ -627,24 +657,5 @@
     message_list.append("Summary:")
     message_list += summaries
     message_list.append(f"{'-'*40}TorchTidy Report{'-'*40}")
-<<<<<<< HEAD
     if print_enable:
-        print("\n".join(message_list))
-
-
-def event_type(event: _ProfilerEvent):
-    if isinstance(event.extra_fields, _ExtraFields_TorchOp):
-        return _EventType.TorchOp
-    elif isinstance(event.extra_fields, _ExtraFields_Backend):
-        return _EventType.Backend
-    elif isinstance(event.extra_fields, _ExtraFields_Allocation):
-        return _EventType.Allocation
-    elif isinstance(event.extra_fields, _ExtraFields_PyCall):
-        return _EventType.PyCall
-    elif isinstance(event.extra_fields, _ExtraFields_PyCCall):
-        return _EventType.PyCCall
-    else:
-        raise Exception("Unknown event type")
-=======
-    print("\n".join(message_list))
->>>>>>> cdbc2c6d
+        print("\n".join(message_list))
# See README.md in this directory for more guidance


# Temporary type cast operators. These are needed to trace type-casts now since
# Type's are not supported in the IR. Instead, we call down to these
# specialized operators for each datatype.
# TODO: remove when we have Type support in the IR
- func: _cast_Byte(Tensor self, bool non_blocking=False) -> Tensor
  variants: function

- func: _cast_Char(Tensor self, bool non_blocking=False) -> Tensor
  variants: function

- func: _cast_Double(Tensor self, bool non_blocking=False) -> Tensor
  variants: function

- func: _cast_Float(Tensor self, bool non_blocking=False) -> Tensor
  variants: function

- func: _cast_Int(Tensor self, bool non_blocking=False) -> Tensor
  variants: function

- func: _cast_Long(Tensor self, bool non_blocking=False) -> Tensor
  variants: function

- func: _cast_Short(Tensor self, bool non_blocking=False) -> Tensor
  variants: function

- func: _cast_Half(Tensor self, bool non_blocking=False) -> Tensor
  variants: function

- func: _cudnn_ctc_loss(Tensor log_probs, Tensor targets, int[] input_lengths, int[] target_lengths, int blank, bool deterministic, bool zero_infinity) -> (Tensor, Tensor)
  dispatch:
    CUDA: _cudnn_ctc_loss

- func: _cudnn_rnn_flatten_weight(Tensor[] weight_arr, int weight_stride0, int input_size, int mode, int hidden_size, int num_layers, bool batch_first, bool bidirectional) -> Tensor
  dispatch:
    CUDA: _cudnn_rnn_flatten_weight

- func: _cudnn_rnn(Tensor input, Tensor[] weight, int weight_stride0, Tensor? weight_buf, Tensor hx, Tensor? cx, int mode, int hidden_size, int num_layers, bool batch_first, float dropout, bool train, bool bidirectional, int[] batch_sizes, Tensor? dropout_state) -> (Tensor, Tensor, Tensor, Tensor, Tensor)
  dispatch:
    CUDA: _cudnn_rnn

- func: _cudnn_rnn_backward(Tensor input, Tensor[] weight, int weight_stride0, Tensor weight_buf, Tensor hx, Tensor? cx, Tensor output, Tensor? grad_output, Tensor? grad_hy, Tensor? grad_cy, int mode, int hidden_size, int num_layers, bool batch_first, float dropout, bool train, bool bidirectional, int[] batch_sizes, Tensor? dropout_state, Tensor reserve, bool[4] output_mask) -> (Tensor, Tensor, Tensor, Tensor[])
  dispatch:
    CUDA: _cudnn_rnn_backward

- func: _cudnn_init_dropout_state(float dropout, bool train, int dropout_seed, *, ScalarType dtype, Layout layout, Device device, bool pin_memory=False) -> Tensor
  dispatch:
    CUDA: _cudnn_init_dropout_state

- func: _debug_has_internal_overlap(Tensor self) -> int
  variants: function

- func: _fused_dropout(Tensor self, float p, Generator? generator=None) -> (Tensor, Tensor)
  variants: function
  dispatch:
     CUDA: fused_dropout_cuda

- func: _masked_scale(Tensor self, Tensor mask, float scale) -> Tensor
  variants: function
  dispatch:
     CUDA: masked_scale_cuda

- func: _sobol_engine_draw(Tensor quasi, int n, Tensor sobolstate, int dimension, int num_generated, ScalarType? dtype) -> (Tensor, Tensor)

- func: _sobol_engine_ff_(Tensor(a!) self, int n, Tensor sobolstate, int dimension, int num_generated) -> Tensor(a!)

- func: _sobol_engine_scramble_(Tensor(a!) self, Tensor ltm, int dimension) -> Tensor(a!)

- func: _sobol_engine_initialize_state_(Tensor(a!) self, int dimension) -> Tensor(a!)

- func: _reshape_from_tensor(Tensor self, Tensor shape) -> Tensor

- func: _shape_as_tensor(Tensor self) -> Tensor

- func: dropout(Tensor input, float p, bool train) -> Tensor

- func: dropout_(Tensor(a!) self, float p, bool train) -> Tensor(a!)

- func: feature_dropout(Tensor input, float p, bool train) -> Tensor

- func: feature_dropout_(Tensor(a!) self, float p, bool train) -> Tensor(a!)

- func: alpha_dropout(Tensor input, float p, bool train) -> Tensor

- func: alpha_dropout_(Tensor(a!) self, float p, bool train) -> Tensor(a!)

- func: feature_alpha_dropout(Tensor input, float p, bool train) -> Tensor

- func: feature_alpha_dropout_(Tensor(a!) self, float p, bool train) -> Tensor(a!)

- func: abs(Tensor self) -> Tensor
  variants: function, method

- func: abs_(Tensor(a!) self) -> Tensor(a!)
  variants: function, method
  dispatch:
    CPU: _abs__cpu
    CUDA: _abs__cuda

- func: abs(Tensor self, *, Tensor(a!) out) -> Tensor(a!)
  dispatch:
    CPU: _abs_out_cpu
    CUDA: _abs_out_cuda

- func: acos(Tensor self) -> Tensor
  variants: function, method

- func: acos_(Tensor(a!) self) -> Tensor(a!)
  variants: function, method
  dispatch:
    CPU: _acos__cpu
    CUDA: _acos__cuda

- func: acos(Tensor self, *, Tensor(a!) out) -> Tensor(a!)
  dispatch:
    CPU: _acos_out_cpu
    CUDA: _acos_out_cuda

- func: avg_pool1d(Tensor self, int[1] kernel_size, int[1] stride=[], int[1] padding=0, bool ceil_mode=False, bool count_include_pad=True) -> Tensor

- func: adaptive_avg_pool1d(Tensor self, int[1] output_size) -> Tensor

# Return: (Tensor output, Tensor indices)
- func: adaptive_max_pool1d(Tensor self, int[1] output_size) -> (Tensor, Tensor)

- func: add(Tensor self, Tensor other, *, Scalar alpha=1) -> Tensor
  variants: function, method
  dispatch:
    CPU: add
    CUDA: add
    SparseCPU: add
    SparseCUDA: add
    MkldnnCPU: mkldnn_add

- func: add_(Tensor(a!) self, Tensor other, *, Scalar alpha=1) -> Tensor(a!)
  variants: method
  dispatch:
    CPU: add_
    CUDA: add_
    SparseCPU: add_
    SparseCUDA: add_
    MkldnnCPU: mkldnn_add_

- func: add(Tensor self, Tensor other, *, Scalar alpha=1, Tensor(a!) out) -> Tensor(a!)
  dispatch:
    CPU: add_out
    CUDA: add_out
    SparseCPU: add_out
    SparseCUDA: add_out
    MkldnnCPU: mkldnn_add_out

# For C++ only, until we have conversion from C++ numbers to Tensor
- func: add(Tensor self, Scalar other, Scalar alpha=1) -> Tensor
  variants: function, method

- func: add_(Tensor(a!) self, Scalar other, Scalar alpha=1) -> Tensor(a!)
  variants: method

- func: addmv(Tensor self, Tensor mat, Tensor vec, *, Scalar beta=1, Scalar alpha=1) -> Tensor
  variants: function, method
  dispatch:
    CPU: legacy::cpu::_th_addmv
    CUDA: legacy::cuda::_th_addmv

- func: addmv_(Tensor(a!) self, Tensor mat, Tensor vec, *, Scalar beta=1, Scalar alpha=1) -> Tensor(a!)
  variants: function, method
  dispatch:
    CPU: legacy::cpu::_th_addmv_
    CUDA: legacy::cuda::_th_addmv_

- func: addmv(Tensor self, Tensor mat, Tensor vec, *, Scalar beta=1, Scalar alpha=1, Tensor(a!) out) -> Tensor(a!)
  dispatch:
    CPU: legacy::cpu::_th_addmv_out
    CUDA: legacy::cuda::_th_addmv_out

- func: addr(Tensor self, Tensor vec1, Tensor vec2, *, Scalar beta=1, Scalar alpha=1) -> Tensor
  variants: function, method

- func: addr_(Tensor(a!) self, Tensor vec1, Tensor vec2, *, Scalar beta=1, Scalar alpha=1) -> Tensor(a!)
  variants: method

- func: addr(Tensor self, Tensor vec1, Tensor vec2, *, Scalar beta=1, Scalar alpha=1, Tensor(a!) out) -> Tensor(a!)

- func: affine_grid_generator(Tensor theta, int[] size) -> Tensor
  variants: function

- func: affine_grid_generator_backward(Tensor grad, int[] size) -> Tensor
  variants: function

- func: all(Tensor self, int dim, bool keepdim=False) -> Tensor
  variants: function, method

- func: all(Tensor self, int dim, bool keepdim=False, *, Tensor(a!) out) -> Tensor(a!)

- func: allclose(Tensor self, Tensor other, float rtol=1e-05, float atol=1e-08, bool equal_nan=False) -> bool
  variants: function, method

- func: any(Tensor self, int dim, bool keepdim=False) -> Tensor
  variants: function, method

- func: any(Tensor self, int dim, bool keepdim=False, *, Tensor(a!) out) -> Tensor(a!)

- func: arange(Scalar end, *, ScalarType? dtype=None, Layout? layout=None, Device? device=None, bool? pin_memory=None) -> Tensor

- func: arange(Scalar start, Scalar end, *, ScalarType? dtype=None, Layout? layout=None, Device? device=None, bool? pin_memory=None) -> Tensor

- func: arange(Scalar start, Scalar end, Scalar step, *, ScalarType? dtype=None, Layout? layout=None, Device? device=None, bool? pin_memory=None) -> Tensor

- func: arange(Scalar end, *, Tensor(a!) out) -> Tensor(a!)

- func: arange(Scalar start, Scalar end, Scalar step=1, *, Tensor(a!) out) -> Tensor(a!)
  dispatch:
    CPU: arange_cpu_out
    CUDA: arange_cuda_out

# This function is a temporary hack to allow tracing of arange like constructs with dynamic
# bounds on arange.  Normal arange is not traceable because it does not take any tensor inputs;
# if the range you need is based on another tensor, calling this function directly will
# preserve tracing.  Get rid of this when arange can directly take tensors for bounds
# (so that it can be traced directly).
- func: _dim_arange(Tensor like, int dim) -> Tensor

- func: argmax(Tensor self, int? dim=None, bool keepdim=False) -> Tensor
  variants: function, method

- func: argmin(Tensor self, int? dim=None, bool keepdim=False) -> Tensor
  variants: function, method

- func: as_strided(Tensor(a) self, int[] size, int[] stride, int? storage_offset=None) -> Tensor(a)
  variants: function, method
  dispatch:
    CPU: as_strided_tensorimpl
    CUDA: as_strided_tensorimpl
    QuantizedCPU: as_strided_qtensorimpl
  device_guard: False

- func: as_strided_(Tensor(a!) self, int[] size, int[] stride, int? storage_offset=None) -> Tensor(a!)
  variants: function, method
  device_guard: False

- func: asin(Tensor self) -> Tensor
  variants: function, method

- func: asin_(Tensor(a!) self) -> Tensor(a!)
  variants: function, method
  dispatch:
    CPU: _asin__cpu
    CUDA: _asin__cuda

- func: asin(Tensor self, *, Tensor(a!) out) -> Tensor(a!)
  dispatch:
    CPU: _asin_out_cpu
    CUDA: _asin_out_cuda

- func: atan(Tensor self) -> Tensor
  variants: function, method

- func: atan_(Tensor(a!) self) -> Tensor(a!)
  variants: function, method
  dispatch:
    CPU: _atan__cpu
    CUDA: _atan__cuda

- func: atan(Tensor self, *, Tensor(a!) out) -> Tensor(a!)
  dispatch:
    CPU: _atan_out_cpu
    CUDA: _atan_out_cuda

- func: baddbmm(Tensor self, Tensor batch1, Tensor batch2, *, Scalar beta=1, Scalar alpha=1) -> Tensor
  variants: function, method
  dispatch:
    CPU: baddbmm_cpu
    CUDA: baddbmm_cuda

- func: baddbmm_(Tensor(a!) self, Tensor batch1, Tensor batch2, *, Scalar beta=1, Scalar alpha=1) -> Tensor(a!)
  variants: method
  dispatch:
    CPU: baddbmm__cpu
    CUDA: baddbmm__cuda

- func: _baddbmm_mkl_(Tensor(a!) self, Tensor batch1, Tensor batch2, *, Scalar beta=1, Scalar alpha=1) -> Tensor(a!)
  variants: function

- func: baddbmm(Tensor self, Tensor batch1, Tensor batch2, *, Scalar beta=1, Scalar alpha=1, Tensor(a!) out) -> Tensor(a!)
  variants: function
  dispatch:
    CPU: baddbmm_out_cpu
    CUDA: baddbmm_out_cuda

- func: bartlett_window(int window_length, *, ScalarType? dtype=None, Layout? layout=None, Device? device=None, bool? pin_memory=None) -> Tensor

- func: bartlett_window(int window_length, bool periodic, *, ScalarType? dtype=None, Layout? layout=None, Device? device=None, bool? pin_memory=None) -> Tensor

- func: batch_norm(Tensor input, Tensor? weight, Tensor? bias, Tensor? running_mean, Tensor? running_var, bool training, float momentum, float eps, bool cudnn_enabled) -> Tensor

- func: _batch_norm_impl_index(Tensor input, Tensor? weight, Tensor? bias, Tensor? running_mean, Tensor? running_var, bool training, float momentum, float eps, bool cudnn_enabled) -> (Tensor, Tensor, Tensor, int)

- func: _batch_norm_impl_index_backward(int impl_index, Tensor input, Tensor grad_output, Tensor? weight, Tensor? running_mean, Tensor? running_var, Tensor? save_mean, Tensor? save_var_transform, bool train, float eps, bool[3] output_mask) -> (Tensor, Tensor, Tensor)

# Sample bernoulli with values in `self` as probability.
- func: bernoulli(Tensor self, *, Generator? generator=None) -> Tensor
  variants: function, method

- func: bernoulli(Tensor self, *, Generator? generator=None, Tensor(a!) out) -> Tensor(a!)
  variants: function

- func: bernoulli_(Tensor(a!) self, Tensor p, *, Generator? generator=None) -> Tensor(a!)
  variants: method
  dispatch:
    CPU: bernoulli_tensor_cpu_
    CUDA: bernoulli_tensor_cuda_

- func: bernoulli_(Tensor(a!) self, float p=0.5, *, Generator? generator=None) -> Tensor(a!)
  variants: method
  dispatch:
    CPU: bernoulli_scalar_cpu_
    CUDA: bernoulli_scalar_cuda_

# This out-of-place version isn't used explicitly, but needed by jit.
# There is no default valid on `p` here because it would introduce ambiguity
# with `bernoulli(Tensor self, *, Generator? generator=None)` declaration.
- func: bernoulli(Tensor self, float p, *, Generator? generator=None) -> Tensor
  variants: function, method

- func: bilinear(Tensor input1, Tensor input2, Tensor weight, Tensor? bias) -> Tensor

- func: binary_cross_entropy_with_logits(Tensor self, Tensor target, Tensor? weight, Tensor? pos_weight, int reduction) -> Tensor
  variants: function

- func: binary_cross_entropy_with_logits_backward(Tensor grad_output, Tensor self, Tensor target, Tensor? weight, Tensor? pos_weight, int reduction) -> Tensor
  variants: function

- func: bincount(Tensor self, Tensor? weights=None, int minlength=0) -> Tensor
  variants: function, method
  dispatch:
    CPU: _bincount_cpu
    CUDA: _bincount_cuda

- func: blackman_window(int window_length, *, ScalarType? dtype=None, Layout? layout=None, Device? device=None, bool? pin_memory=None) -> Tensor

- func: blackman_window(int window_length, bool periodic, *, ScalarType? dtype=None, Layout? layout=None, Device? device=None, bool? pin_memory=None) -> Tensor

- func: bmm(Tensor self, Tensor mat2) -> Tensor
  variants: function, method
  dispatch:
    CPU: bmm_cpu
    CUDA: bmm_cuda

- func: bmm(Tensor self, Tensor mat2, *, Tensor(a!) out) -> Tensor(a!)
  variants: function
  dispatch:
    CPU: bmm_out_cpu
    CUDA: bmm_out_cuda

- func: broadcast_tensors(Tensor[] tensors) -> Tensor[]
  device_guard: False

- func: cat(Tensor[] tensors, int dim=0) -> Tensor

- func: cat(Tensor[] tensors, int dim=0, *, Tensor(a!) out) -> Tensor(a!)

- func: ceil(Tensor self) -> Tensor
  variants: function, method

- func: ceil_(Tensor(a!) self) -> Tensor(a!)
  variants: function, method
  dispatch:
    CPU: _ceil__cpu
    CUDA: _ceil__cuda

- func: ceil(Tensor self, *, Tensor(a!) out) -> Tensor(a!)
  dispatch:
    CPU: _ceil_out_cpu
    CUDA: _ceil_out_cuda

- func: chain_matmul(Tensor[] matrices) -> Tensor
  variants: function

- func: chunk(Tensor(a) self, int chunks, int dim=0) -> Tensor(a)[]
  variants: function, method
  device_guard: False

- func: clamp(Tensor self, Scalar? min=None, Scalar? max=None) -> Tensor
  variants: function, method

- func: clamp_(Tensor(a!) self, Scalar? min=None, Scalar? max=None) -> Tensor(a!)
  variants: function, method
  dispatch:
    CPU: _clamp__cpu
    CUDA: _clamp__cuda

- func: clamp(Tensor self, Scalar? min=None, Scalar? max=None, *, Tensor(a!) out) -> Tensor(a!)
  dispatch:
    CPU: _clamp_out_cpu
    CUDA: _clamp_out_cuda

- func: clamp_max(Tensor self, Scalar max) -> Tensor
  variants: function, method

- func: clamp_max_(Tensor(a!) self, Scalar max) -> Tensor(a!)
  variants: function, method
  dispatch:
    CPU: _clamp_max__cpu
    CUDA: _clamp_max__cuda

- func: clamp_max(Tensor self, Scalar max, *, Tensor(a!) out) -> Tensor(a!)
  dispatch:
    CPU: _clamp_max_out_cpu
    CUDA: _clamp_max_out_cuda

- func: clamp_min(Tensor self, Scalar min) -> Tensor
  variants: function, method

- func: clamp_min_(Tensor(a!) self, Scalar min) -> Tensor(a!)
  variants: function, method
  dispatch:
    CPU: _clamp_min__cpu
    CUDA: _clamp_min__cuda

- func: clamp_min(Tensor self, Scalar min, *, Tensor(a!) out) -> Tensor(a!)
  dispatch:
    CPU: _clamp_min_out_cpu
    CUDA: _clamp_min_out_cuda

- func: cudnn_is_acceptable(Tensor self) -> bool
  device_guard: False

- func: constant_pad_nd(Tensor self, int[] pad, Scalar value=0) -> Tensor
  variants: function

- func: contiguous(Tensor self, *, MemoryFormat memory_format=contiguous_format) -> Tensor
  variants: method

- func: convolution(Tensor input, Tensor weight, Tensor? bias, int[] stride, int[] padding, int[] dilation, bool transposed, int[] output_padding, int groups) -> Tensor

- func: _convolution(Tensor input, Tensor weight, Tensor? bias, int[] stride, int[] padding, int[] dilation, bool transposed, int[] output_padding, int groups, bool benchmark, bool deterministic, bool cudnn_enabled) -> Tensor

- func: _convolution_nogroup(Tensor input, Tensor weight, Tensor? bias, int[] stride, int[] padding, int[] dilation, bool transposed, int[] output_padding) -> Tensor

- func: _convolution_double_backward(Tensor? ggI, Tensor? ggW, Tensor? ggb, Tensor gO, Tensor weight, Tensor self, int[] stride, int[] padding, int[] dilation, bool transposed, int[] output_padding, int groups, bool benchmark, bool deterministic, bool cudnn_enabled, bool[3] output_mask) -> (Tensor, Tensor, Tensor)

- func: conv1d(Tensor input, Tensor weight, Tensor? bias=None, int[1] stride=1, int[1] padding=0, int[1] dilation=1, int groups=1) -> Tensor

- func: conv2d(Tensor input, Tensor weight, Tensor? bias=None, int[2] stride=1, int[2] padding=0, int[2] dilation=1, int groups=1) -> Tensor

- func: conv3d(Tensor input, Tensor weight, Tensor? bias=None, int[3] stride=1, int[3] padding=0, int[3] dilation=1, int groups=1) -> Tensor

- func: conv_tbc(Tensor self, Tensor weight, Tensor bias, int pad=0) -> Tensor

- func: conv_tbc_backward(Tensor self, Tensor input, Tensor weight, Tensor bias, int pad) -> (Tensor, Tensor, Tensor)

# NB: we inherit the goofy argument order from PyTorch torch.nn.functional
- func: conv_transpose1d(Tensor input, Tensor weight, Tensor? bias=None, int[1] stride=1, int[1] padding=0, int[1] output_padding=0, int groups=1, int[1] dilation=1) -> Tensor

- func: conv_transpose2d(Tensor input, Tensor weight, Tensor? bias=None, int[2] stride=1, int[2] padding=0, int[2] output_padding=0, int groups=1, int[2] dilation=1) -> Tensor

- func: conv_transpose3d(Tensor input, Tensor weight, Tensor? bias=None, int[3] stride=1, int[3] padding=0, int[3] output_padding=0, int groups=1, int[3] dilation=1) -> Tensor

- func: copy_(Tensor(a!) self, Tensor src, bool non_blocking=False) -> Tensor(a!)
  variants: method
  device_guard: False

- func: _copy_from(Tensor self, Tensor dst, bool non_blocking=False) -> Tensor
  dispatch: {}

- func: cos(Tensor self) -> Tensor
  variants: function, method

- func: cos_(Tensor(a!) self) -> Tensor(a!)
  variants: function, method
  dispatch:
    CPU: _cos__cpu
    CUDA: _cos__cuda

- func: cos(Tensor self, *, Tensor(a!) out) -> Tensor(a!)
  dispatch:
    CPU: _cos_out_cpu
    CUDA: _cos_out_cuda

- func: cosh(Tensor self) -> Tensor
  variants: function, method

- func: cosh_(Tensor(a!) self) -> Tensor(a!)
  variants: function, method
  dispatch:
    CPU: _cosh__cpu
    CUDA: _cosh__cuda

- func: cosh(Tensor self, *, Tensor(a!) out) -> Tensor(a!)
  dispatch:
    CPU: _cosh_out_cpu
    CUDA: _cosh_out_cuda

- func: cosine_embedding_loss(Tensor input1, Tensor input2, Tensor target, float margin=0.0, int reduction=Mean) -> Tensor

- func: cudnn_affine_grid_generator(Tensor theta, int N, int C, int H, int W) -> Tensor grid
  dispatch:
    CUDA: cudnn_affine_grid_generator_forward

# TODO: Why do I have to call this grad?!
- func: cudnn_affine_grid_generator_backward(Tensor grad, int N, int C, int H, int W) -> Tensor grad_theta
  dispatch:
    CUDA: cudnn_affine_grid_generator_backward

- func: cudnn_batch_norm(Tensor input, Tensor weight, Tensor? bias, Tensor? running_mean, Tensor? running_var, bool training, float exponential_average_factor, float epsilon) -> (Tensor, Tensor, Tensor)
  dispatch:
    CUDA: cudnn_batch_norm

# NB: You can only use this if you used cudnn_batch_norm training=True
- func: cudnn_batch_norm_backward(Tensor input, Tensor grad_output, Tensor weight, Tensor? running_mean, Tensor? running_var, Tensor? save_mean, Tensor? save_var, float epsilon) -> (Tensor, Tensor, Tensor)
  dispatch:
    CUDA: cudnn_batch_norm_backward

- func: cudnn_convolution(Tensor self, Tensor weight, Tensor? bias, int[] padding, int[] stride, int[] dilation, int groups, bool benchmark, bool deterministic) -> Tensor
  dispatch:
    CUDA: cudnn_convolution

- func: cudnn_convolution_backward_input(int[] self_size, Tensor grad_output, Tensor weight, int[] padding, int[] stride, int[] dilation, int groups, bool benchmark, bool deterministic) -> Tensor
  dispatch:
    CUDA: cudnn_convolution_backward_input

- func: cudnn_convolution_backward(Tensor self, Tensor grad_output, Tensor weight, int[] padding, int[] stride, int[] dilation, int groups, bool benchmark, bool deterministic, bool[3] output_mask) -> (Tensor, Tensor, Tensor)
  dispatch:
    CUDA: cudnn_convolution_backward

- func: cudnn_convolution_backward_bias(Tensor grad_output) -> Tensor
  dispatch:
    CUDA: cudnn_convolution_backward_bias

- func: cudnn_convolution_backward_weight(int[] weight_size, Tensor grad_output, Tensor self, int[] padding, int[] stride, int[] dilation, int groups, bool benchmark, bool deterministic) -> Tensor
  dispatch:
    CUDA: cudnn_convolution_backward_weight

- func: cudnn_convolution_transpose(Tensor self, Tensor weight, Tensor? bias, int[] padding, int[] output_padding, int[] stride, int[] dilation, int groups, bool benchmark, bool deterministic) -> Tensor
  dispatch:
    CUDA: cudnn_convolution_transpose

# NB: output_padding not strictly needed here, but it's helpful for the float
# backwards
- func: cudnn_convolution_transpose_backward(Tensor self, Tensor grad_output, Tensor weight, int[] padding, int[] output_padding, int[] stride, int[] dilation, int groups, bool benchmark, bool deterministic, bool[3] output_mask) -> (Tensor, Tensor, Tensor)
  dispatch:
    CUDA: cudnn_convolution_transpose_backward

- func: cudnn_convolution_transpose_backward_bias(Tensor grad_output) -> Tensor
  dispatch:
    CUDA: cudnn_convolution_backward_bias

- func: cudnn_convolution_transpose_backward_input(Tensor grad_output, Tensor weight, int[] padding, int[] stride, int[] dilation, int groups, bool benchmark, bool deterministic) -> Tensor
  dispatch:
    CUDA: cudnn_convolution_transpose_backward_input

- func: cudnn_convolution_transpose_backward_weight(int[] weight_size, Tensor grad_output, Tensor self, int[] padding, int[] stride, int[] dilation, int groups, bool benchmark, bool deterministic) -> Tensor
  dispatch:
    CUDA: cudnn_convolution_transpose_backward_weight

# NB: input is special cased in a way I don't quite understand
- func: cudnn_grid_sampler(Tensor self, Tensor grid) -> Tensor output
  dispatch:
    CUDA: cudnn_grid_sampler_forward

- func: cudnn_grid_sampler_backward(Tensor self, Tensor grid, Tensor grad_output) -> (Tensor grad_self, Tensor grad_grid)
  dispatch:
    CUDA: cudnn_grid_sampler_backward

# FIXME: These could be combined as optional<ScalarType> but for https://github.com/pytorch/pytorch/issues/6593.
- func: cumsum(Tensor self, int dim, *, ScalarType dtype) -> Tensor
  variants: function, method

- func: cumsum(Tensor self, int dim) -> Tensor
  variants: function, method

- func: cumsum(Tensor self, int dim, *, ScalarType dtype, Tensor(a!) out) -> Tensor(a!)

- func: cumsum(Tensor self, int dim, *, Tensor(a!) out) -> Tensor(a!)

# FIXME: These could be combined as optional<ScalarType> but for https://github.com/pytorch/pytorch/issues/6593.
- func: cumprod(Tensor self, int dim, *, ScalarType dtype) -> Tensor
  variants: function, method

- func: cumprod(Tensor self, int dim) -> Tensor
  variants: function, method

- func: cumprod(Tensor self, int dim, *, ScalarType dtype, Tensor(a!) out) -> Tensor(a!)

- func: cumprod(Tensor self, int dim, *, Tensor(a!) out) -> Tensor(a!)

- func: ctc_loss(Tensor log_probs, Tensor targets, int[] input_lengths, int[] target_lengths, int blank=0, int reduction=Mean, bool zero_infinity=False) -> Tensor

# convenience function that converts to intlists for you
- func: ctc_loss(Tensor log_probs, Tensor targets, Tensor input_lengths, Tensor target_lengths, int blank=0, int reduction=Mean, bool zero_infinity=False) -> Tensor

- func: _ctc_loss(Tensor log_probs, Tensor targets, int[] input_lengths, int[] target_lengths, int blank=0, bool zero_infinity=False) -> (Tensor, Tensor)
  dispatch:
    CPU:  ctc_loss_cpu
    CUDA: ctc_loss_gpu

- func: _ctc_loss_backward(Tensor grad, Tensor log_probs, Tensor targets, int[] input_lengths, int[] target_lengths, Tensor neg_log_likelihood, Tensor log_alpha, int blank, bool zero_infinity=False) -> Tensor
  dispatch:
    CPU: ctc_loss_backward_cpu
    CUDA: ctc_loss_backward_gpu

- func: det(Tensor self) -> Tensor
  variants: function, method

- func: diag_embed(Tensor self, int offset=0, int dim1=-2, int dim2=-1) -> Tensor
  variants: function, method

- func: diagflat(Tensor self, int offset=0) -> Tensor
  variants: function, method

- func: diagonal(Tensor(a) self, int offset=0, int dim1=0, int dim2=1) -> Tensor(a)
  variants: function, method

- func: div(Tensor self, Tensor other) -> Tensor
  variants: function, method

- func: div_(Tensor(a!) self, Tensor other) -> Tensor(a!)
  variants: method

- func: div(Tensor self, Tensor other, *, Tensor(a!) out) -> Tensor(a!)

# For C++ only, until we have conversion from C++ numbers to Tensor
- func: div(Tensor self, Scalar other) -> Tensor
  variants: function, method

- func: div_(Tensor(a!) self, Scalar other) -> Tensor(a!)
  variants: method

- func: dot(Tensor self, Tensor tensor) -> Tensor
  variants: function, method
  dispatch:
    CPU: legacy::cpu::_th_dot
    CUDA: legacy::cuda::_th_dot

- func: dot(Tensor self, Tensor tensor, *, Tensor(a!) out) -> Tensor(a!)

- func: einsum(str equation, Tensor[] tensors) -> Tensor

- func: embedding(Tensor weight, Tensor indices, int padding_idx=-1, bool scale_grad_by_freq=False, bool sparse=False) -> Tensor

- func: embedding_backward(Tensor grad, Tensor indices, int num_weights, int padding_idx, bool scale_grad_by_freq, bool sparse) -> Tensor

- func: embedding_dense_backward(Tensor grad_output, Tensor indices, int num_weights, int padding_idx, bool scale_grad_by_freq) -> Tensor
  dispatch:
    CPU: embedding_dense_backward_cpu
    CUDA: embedding_dense_backward_cuda

- func: embedding_renorm_(Tensor(a!) self, Tensor indices, float max_norm, float norm_type) -> Tensor(a!)
  dispatch:
    CPU: embedding_renorm_cpu_
    CUDA: embedding_renorm_cuda_

- func: embedding_sparse_backward(Tensor grad, Tensor indices, int num_weights, int padding_idx, bool scale_grad_by_freq) -> Tensor

# NOTE [ embedding_bag Native Functions ]
# The `_embedding_bag.*` variants assume that input tensors except for `weight`,
# e.g. `indices` and `offsets` (and `offset2bag`), are contiguous.
# We really only need to enforce this for `_embedding_bag` (the forward) because
# the backward inputs are the same as forward ones.
# The above `embedding_bag` wrapper is created to achieve this, e.g.,
# applying indices = indices.contiguous().
# The backward functions apply a check that these input tensors are contiguous.

- func: embedding_bag(Tensor weight, Tensor indices, Tensor offsets, bool scale_grad_by_freq=False, int mode=0, bool sparse=False, Tensor? per_sample_weights=None) -> (Tensor, Tensor, Tensor, Tensor)

- func: _embedding_bag(Tensor weight, Tensor indices, Tensor offsets, bool scale_grad_by_freq=False, int mode=0, bool sparse=False, Tensor? per_sample_weights=None) -> (Tensor, Tensor, Tensor, Tensor)
  dispatch:
    CPU: _embedding_bag_cpu
    CUDA: _embedding_bag_cuda

- func: _embedding_bag_backward(Tensor grad, Tensor indices, Tensor offsets, Tensor offset2bag, Tensor bag_size, Tensor maximum_indices, int num_weights, bool scale_grad_by_freq, int mode, bool sparse, Tensor? per_sample_weights) -> Tensor

- func: _embedding_bag_sparse_backward(Tensor grad, Tensor indices, Tensor offsets, Tensor offset2bag, Tensor bag_size, int num_weights, bool scale_grad_by_freq, int mode, Tensor? per_sample_weights) -> Tensor

- func: _embedding_bag_dense_backward(Tensor grad, Tensor indices, Tensor offsets, Tensor offset2bag, Tensor bag_size, Tensor maximum_indices, int num_weights, bool scale_grad_by_freq, int mode, Tensor? per_sample_weights) -> Tensor
  dispatch:
    CPU: _embedding_bag_dense_backward_cpu
    CUDA: _embedding_bag_dense_backward_cuda

- func: _embedding_bag_per_sample_weights_backward(Tensor grad, Tensor weight, Tensor indices, Tensor offsets, Tensor offset2bag, int mode) -> Tensor
  dispatch:
    CPU: _embedding_bag_per_sample_weights_backward_cpu
    CUDA: _embedding_bag_per_sample_weights_backward_cuda

- func: empty(int[] size, *, ScalarType? dtype=None, Layout? layout=None, Device? device=None, bool? pin_memory=None) -> Tensor
  dispatch:
    CPU: empty_cpu
    CUDA: empty_cuda
    SparseCPU: empty_sparse
    SparseCUDA: empty_sparse

- func: _empty_affine_quantized(int[] size, *, ScalarType? dtype=None, Layout? layout=None, Device? device=None, bool? pin_memory=None, float scale=1, int zero_point=0) -> Tensor
  dispatch:
    QuantizedCPU: empty_affine_quantized_cpu

- func: resize_(Tensor(a!) self, int[] size) -> Tensor(a!)
  variants: method
  device_guard: False
  dispatch:
    CPU: resize_cpu_
    CUDA: resize_cuda_

- func: empty(int[] size, *, Tensor(a!) out) -> Tensor(a!)
  device_guard: False

- func: empty_like(Tensor self) -> Tensor
  device_guard: False

- func: empty_like(Tensor self, *, ScalarType dtype, Layout layout, Device device, bool pin_memory=False) -> Tensor
  device_guard: False

- func: empty_strided(int[] size, int[] stride, *, ScalarType? dtype=None, Layout? layout=None, Device? device=None, bool? pin_memory=None) -> Tensor
  dispatch:
    CPU: empty_strided_cpu
    CUDA: empty_strided_cuda

- func: erf(Tensor self) -> Tensor
  variants: function, method

- func: erf_(Tensor(a!) self) -> Tensor(a!)
  variants: function, method
  dispatch:
    CPU: _erf__cpu
    CUDA: _erf__cuda

- func: erf(Tensor self, *, Tensor(a!) out) -> Tensor(a!)
  dispatch:
    CPU: _erf_out_cpu
    CUDA: _erf_out_cuda

- func: erfc(Tensor self) -> Tensor
  variants: function, method

- func: erfc_(Tensor(a!) self) -> Tensor(a!)
  variants: function, method
  dispatch:
    CPU: _erfc__cpu
    CUDA: _erfc__cuda

- func: erfc(Tensor self, *, Tensor(a!) out) -> Tensor(a!)
  dispatch:
    CPU: _erfc_out_cpu
    CUDA: _erfc_out_cuda

- func: exp(Tensor self) -> Tensor
  variants: function, method

- func: exp_(Tensor(a!) self) -> Tensor(a!)
  variants: function, method
  dispatch:
    CPU: _exp__cpu
    CUDA: _exp__cuda

- func: exp(Tensor self, *, Tensor(a!) out) -> Tensor(a!)
  dispatch:
    CPU: _exp_out_cpu
    CUDA: _exp_out_cuda

- func: expm1(Tensor self) -> Tensor
  variants: function, method

- func: expm1_(Tensor(a!) self) -> Tensor(a!)
  variants: function, method
  dispatch:
    CPU: _expm1__cpu
    CUDA: _expm1__cuda

- func: expm1(Tensor self, *, Tensor(a!) out) -> Tensor(a!)
  dispatch:
    CPU: _expm1_out_cpu
    CUDA: _expm1_out_cuda

- func: expand(Tensor(a) self, int[] size, *, bool implicit=False) -> Tensor(a)
  variants: method  # This is method-only to match the previous tensor API. In the future we could make this a function too.
  device_guard: False

- func: expand_as(Tensor self, Tensor other) -> Tensor
  variants: method  # This is method-only to match the previous tensor API. In the future we could make this a function too.
  device_guard: False

- func: eye(int n, *, ScalarType? dtype=None, Layout? layout=None, Device? device=None, bool? pin_memory=None) -> Tensor

- func: eye(int n, int m, *, ScalarType? dtype=None, Layout? layout=None, Device? device=None, bool? pin_memory=None) -> Tensor

- func: eye(int n, *, Tensor(a!) out) -> Tensor(a!)
  dispatch:
    CPU: eye_out_cpu
    CUDA: eye_out_cuda

- func: eye(int n, int m, *, Tensor(a!) out) -> Tensor(a!)
  dispatch:
    CPU: eye_out_cpu
    CUDA: eye_out_cuda

- func: flatten(Tensor self, int start_dim=0, int end_dim=-1) -> Tensor
  variants: function, method

- func: fill_(Tensor(a!) self, Scalar value) -> Tensor(a!)
  variants: function, method

- func: fill_(Tensor(a!) self, Tensor value) -> Tensor(a!)
  variants: function, method

- func: floor(Tensor self) -> Tensor
  variants: function, method

- func: floor_(Tensor(a!) self) -> Tensor(a!)
  variants: function, method
  dispatch:
    CPU: _floor__cpu
    CUDA: _floor__cuda

- func: floor(Tensor self, *, Tensor(a!) out) -> Tensor(a!)
  dispatch:
    CPU: _floor_out_cpu
    CUDA: _floor_out_cuda

- func: frac(Tensor self) -> Tensor
  variants: function, method

- func: frac_(Tensor(a!) self) -> Tensor(a!)
  variants: function, method
  dispatch:
    CPU: _frac__cpu
    CUDA: _frac__cuda

- func: frac(Tensor self, *, Tensor(a!) out) -> Tensor(a!)
  dispatch:
    CPU: _frac_out_cpu
    CUDA: _frac_out_cuda

- func: full(int[] size, Scalar fill_value, *, ScalarType? dtype=None, Layout? layout=None, Device? device=None, bool? pin_memory=None) -> Tensor

- func: full(int[] size, Scalar fill_value, *, Tensor(a!) out) -> Tensor(a!)

- func: full_like(Tensor self, Scalar fill_value) -> Tensor

- func: full_like(Tensor self, Scalar fill_value, *, ScalarType dtype, Layout layout, Device device, bool pin_memory=False) -> Tensor

- func: from_file(str filename, bool? shared=None, int? size=0, *, ScalarType? dtype=None, Layout? layout=None, Device? device=None, bool? pin_memory=None) -> Tensor
  dispatch:
    CPU: from_file

# NOTE [ grid_sampler Native Functions ]
# `grid_sampler` does all the shape checking and then dispatches to one of
# `cudnn_grid_sampler`, `grid_sampler_2d`, or `grid_sampler_3d`, each of which
# has the corresponding backward defined as native functions as well. Therefore,
# in these functions and their backwards, no more shape checking is done.
#
# Additionally, arguments `padding_mode` and `interpolation_mode` are cast to
# enums defined in `native/GridSampler.h`. `cudnn_grid_sampler` doesn't take in
# `interpolation_mode` because it only supports Bilinear interpolation mode.
- func: grid_sampler(Tensor input, Tensor grid, int interpolation_mode, int padding_mode) -> Tensor

- func: grid_sampler_2d(Tensor input, Tensor grid, int interpolation_mode, int padding_mode) -> Tensor
  dispatch:
    CPU: grid_sampler_2d_cpu
    CUDA: grid_sampler_2d_cuda

- func: grid_sampler_2d_backward(Tensor grad_output, Tensor input, Tensor grid, int interpolation_mode, int padding_mode) -> (Tensor, Tensor)
  dispatch:
    CPU: grid_sampler_2d_backward_cpu
    CUDA: grid_sampler_2d_backward_cuda

- func: grid_sampler_3d(Tensor input, Tensor grid, int interpolation_mode, int padding_mode) -> Tensor
  dispatch:
    CPU: grid_sampler_3d_cpu
    CUDA: grid_sampler_3d_cuda

- func: grid_sampler_3d_backward(Tensor grad_output, Tensor input, Tensor grid, int interpolation_mode, int padding_mode) -> (Tensor, Tensor)
  dispatch:
    CPU: grid_sampler_3d_backward_cpu
    CUDA: grid_sampler_3d_backward_cuda

- func: hann_window(int window_length, *, ScalarType? dtype=None, Layout? layout=None, Device? device=None, bool? pin_memory=None) -> Tensor

- func: hann_window(int window_length, bool periodic, *, ScalarType? dtype=None, Layout? layout=None, Device? device=None, bool? pin_memory=None) -> Tensor

- func: hamming_window(int window_length, *, ScalarType? dtype=None, Layout? layout=None, Device? device=None, bool? pin_memory=None) -> Tensor

- func: hamming_window(int window_length, bool periodic, *, ScalarType? dtype=None, Layout? layout=None, Device? device=None, bool? pin_memory=None) -> Tensor

- func: hamming_window(int window_length, bool periodic, float alpha, *, ScalarType? dtype=None, Layout? layout=None, Device? device=None, bool? pin_memory=None) -> Tensor

- func: hamming_window(int window_length, bool periodic, float alpha, float beta, *, ScalarType? dtype=None, Layout? layout=None, Device? device=None, bool? pin_memory=None) -> Tensor

- func: hinge_embedding_loss(Tensor self, Tensor target, float margin=1.0, int reduction=Mean) -> Tensor

- func: ger(Tensor self, Tensor vec2) -> Tensor
  variants: function, method
  dispatch:
    CPU: legacy::cpu::_th_ger
    CUDA: legacy::cuda::_th_ger

- func: ger(Tensor self, Tensor vec2, *, Tensor(a!) out) -> Tensor(a!)
  dispatch:
    CPU: legacy::cpu::_th_ger_out
    CUDA: legacy::cuda::_th_ger_out

- func: group_norm(Tensor input, int num_groups, Tensor? weight=None, Tensor? bias=None, float eps=1e-05, bool cudnn_enabled=True) -> Tensor

# FFT

- func: fft(Tensor self, int signal_ndim, bool normalized=False) -> Tensor
  variants: function, method

- func: ifft(Tensor self, int signal_ndim, bool normalized=False) -> Tensor
  variants: function, method

- func: rfft(Tensor self, int signal_ndim, bool normalized=False, bool onesided=True) -> Tensor
  variants: function, method

- func: irfft(Tensor self, int signal_ndim, bool normalized=False, bool onesided=True, int[] signal_sizes=[]) -> Tensor
  variants: function, method

- func: _fft_with_size(Tensor self, int signal_ndim, bool complex_input, bool complex_output, bool inverse, int[] checked_signal_sizes, bool normalized, bool onesided, int[] output_sizes) -> Tensor
  variants: function
  dispatch:
    CPU: _fft_mkl
    CUDA: _fft_cufft

- func: _cufft_get_plan_cache_size(int device_index) -> int

- func: _cufft_get_plan_cache_max_size(int device_index) -> int

- func: _cufft_set_plan_cache_max_size(int device_index, int max_size) -> void

- func: _cufft_clear_plan_cache(int device_index) -> void

- func: index(Tensor self, Tensor?[] indices) -> Tensor
  variants: function, method
  # NB: This function is special-cased in tools/autograd/gen_variable_type.py

- func: index_copy_(Tensor(a!) self, int dim, Tensor index, Tensor source) -> Tensor(a!)
  variants: method

- func: index_copy(Tensor self, int dim, Tensor index, Tensor source) -> Tensor
  variants: function, method

- func: index_put_(Tensor(a!) self, Tensor?[] indices, Tensor values, bool accumulate=False) -> Tensor(a!)
  variants: function, method

- func: index_put(Tensor self, Tensor?[] indices, Tensor values, bool accumulate=False) -> Tensor
  variants: function, method

- func: instance_norm(Tensor input, Tensor? weight, Tensor? bias, Tensor? running_mean, Tensor? running_var, bool use_input_stats, float momentum, float eps, bool cudnn_enabled) -> Tensor
  variants: function

- func: inverse(Tensor self) -> Tensor
  variants: function, method

- func: inverse(Tensor self, *, Tensor(a!) out) -> Tensor(a!)

- func: _inverse_helper(Tensor self) -> Tensor
  variants: function
  dispatch:
    CPU: _inverse_helper_cpu
    CUDA: _inverse_helper_cuda

- func: isclose(Tensor self, Tensor other, float rtol=1e-05, float atol=1e-08, bool equal_nan=False) -> Tensor
  variants: function, method

- func: isnan(Tensor self) -> Tensor
  variants: function
  device_guard: False

- func: is_distributed(Tensor self) -> bool
  variants: function, method
  device_guard: False

- func: is_floating_point(Tensor self) -> bool
  variants: function, method
  device_guard: False

- func: is_complex(Tensor self) -> bool
  variants: function, method
  device_guard: False

- func: is_nonzero(Tensor self) -> bool
  variants: function, method
  device_guard: False

- func: is_same_size(Tensor self, Tensor other) -> bool
  variants: function, method
  device_guard: False

- func: is_signed(Tensor self) -> bool
  variants: function, method
  device_guard: False

- func: kl_div(Tensor self, Tensor target, int reduction=Mean) -> Tensor

- func: kl_div_backward(Tensor grad_output, Tensor self, Tensor target, int reduction=Mean) -> Tensor
  dispatch:
    CPU: kl_div_backward_cpu
    CUDA: kl_div_backward_cuda

- func: kthvalue(Tensor self, int k, int dim=-1, bool keepdim=False) -> (Tensor values, Tensor indices)
  variants: function, method

- func: kthvalue(Tensor self, int k, int dim=-1, bool keepdim=False, *, Tensor(a!) values, Tensor(b!) indices) -> (Tensor(a!) values, Tensor(b!) indices)
  dispatch:
    CPU: kthvalue_out_cpu
    CUDA: kthvalue_out_cuda

- func: layer_norm(Tensor input, int[] normalized_shape, Tensor? weight=None, Tensor? bias=None, float eps=1e-05, bool cudnn_enable=True) -> Tensor

- func: linear(Tensor input, Tensor weight, Tensor? bias=None) -> Tensor
  python_module: nn

- func: mkldnn_linear(Tensor input, Tensor weight, Tensor? bias=None) -> Tensor
  python_module: nn
  dispatch:
    MkldnnCPU: mkldnn_linear

- func: fbgemm_linear_int8_weight(Tensor input, Tensor weight, Tensor packed, Tensor col_offsets, Scalar weight_scale, Scalar weight_zero_point, Tensor bias) -> Tensor

- func: fbgemm_linear_quantize_weight(Tensor input) -> (Tensor, Tensor, float, int)

- func: fbgemm_pack_quantized_matrix(Tensor input, int K, int N) -> Tensor

- func: fbgemm_is_cpu_supported() -> bool

- func: linspace(Scalar start, Scalar end, int steps=100, *, ScalarType? dtype=None, Layout? layout=None, Device? device=None, bool? pin_memory=None) -> Tensor

- func: linspace(Scalar start, Scalar end, int steps=100, *, Tensor(a!) out) -> Tensor(a!)
  dispatch:
    CPU: linspace_cpu_out
    CUDA: linspace_cuda_out

- func: log(Tensor self) -> Tensor
  variants: function, method

- func: log_(Tensor(a!) self) -> Tensor(a!)
  variants: function, method
  dispatch:
    CPU: _log__cpu
    CUDA: _log__cuda

- func: log(Tensor self, *, Tensor(a!) out) -> Tensor(a!)
  dispatch:
    CPU: _log_out_cpu
    CUDA: _log_out_cuda

- func: log10(Tensor self) -> Tensor
  variants: function, method

- func: log10_(Tensor(a!) self) -> Tensor(a!)
  variants: function, method
  dispatch:
    CPU: _log10__cpu
    CUDA: _log10__cuda

- func: log10(Tensor self, *, Tensor(a!) out) -> Tensor(a!)
  dispatch:
    CPU: _log10_out_cpu
    CUDA: _log10_out_cuda

- func: log1p(Tensor self) -> Tensor
  variants: function, method

- func: log1p_(Tensor(a!) self) -> Tensor(a!)
  variants: function, method
  dispatch:
    CPU: _log1p__cpu
    CUDA: _log1p__cuda
    SparseCPU: log1p_sparse_
    SparseCUDA: log1p_sparse_

- func: log1p(Tensor self, *, Tensor(a!) out) -> Tensor(a!)
  dispatch:
    CPU: _log1p_out_cpu
    CUDA: _log1p_out_cuda
    SparseCPU: log1p_out_sparse
    SparseCUDA: log1p_out_sparse

- func: log2(Tensor self) -> Tensor
  variants: function, method

- func: log2_(Tensor(a!) self) -> Tensor(a!)
  variants: function, method
  dispatch:
    CPU: _log2__cpu
    CUDA: _log2__cuda

- func: log2(Tensor self, *, Tensor(a!) out) -> Tensor(a!)
  dispatch:
    CPU: _log2_out_cpu
    CUDA: _log2_out_cuda

- func: logdet(Tensor self) -> Tensor
  variants: function, method

- func: logspace(Scalar start, Scalar end, int steps=100, float base=10.0, *, ScalarType? dtype=None, Layout? layout=None, Device? device=None, bool? pin_memory=None) -> Tensor

- func: logspace(Scalar start, Scalar end, int steps=100, float base=10.0, *, Tensor(a!) out) -> Tensor(a!)
  dispatch:
    CPU: logspace_cpu_out
    CUDA: logspace_cuda_out

# FIXME: These could be combined as optional<ScalarType> but for https://github.com/pytorch/pytorch/issues/6593.
- func: log_softmax(Tensor self, int dim, ScalarType dtype) -> Tensor
  variants: function, method

- func: log_softmax(Tensor self, int dim) -> Tensor
  variants: function, method

- func: _log_softmax(Tensor self, int dim, bool half_to_float) -> Tensor
  dispatch:
    CPU: log_softmax_cpu
    CUDA: log_softmax_cuda

- func: _log_softmax_backward_data(Tensor grad_output, Tensor output, int dim, Tensor self) -> Tensor
  dispatch:
    CPU: log_softmax_backward_cpu
    CUDA: log_softmax_backward_cuda

- func: logsumexp(Tensor self, int[1] dim, bool keepdim=False) -> Tensor
  variants: function, method

- func: logsumexp(Tensor self, int[1] dim, bool keepdim=False, *, Tensor(a!) out) -> Tensor(a!)

- func: margin_ranking_loss(Tensor input1, Tensor input2, Tensor target, float margin=0.0, int reduction=Mean) -> Tensor

- func: matmul(Tensor self, Tensor other) -> Tensor
  variants: function, method

- func: matmul(Tensor self, Tensor other, *, Tensor(a!) out) -> Tensor(a!)

- func: matrix_rank(Tensor self, float tol, bool symmetric=False) -> Tensor

- func: matrix_rank(Tensor self, bool symmetric=False) -> Tensor

- func: matrix_power(Tensor self, int n) -> Tensor
  variants: function, method

- func: max(Tensor self, int dim, bool keepdim=False) -> (Tensor values, Tensor indices)
  variants: function, method

- func: max(Tensor self, int dim, bool keepdim=False, *, Tensor(a!) max, Tensor(b!) max_values) -> (Tensor(a!) values, Tensor(b!) indices)

- func: max_values(Tensor self, int[1] dim, bool keepdim=False) -> Tensor
  variants: function, method

# Return: (Tensor output, Tensor indices)
- func: max_pool1d_with_indices(Tensor self, int[1] kernel_size, int[1] stride=[], int[1] padding=0, int[1] dilation=1, bool ceil_mode=False) -> (Tensor, Tensor)

- func: max_pool1d(Tensor self, int[1] kernel_size, int[1] stride=[], int[1] padding=0, int[1] dilation=1, bool ceil_mode=False) -> Tensor

- func: max_pool2d(Tensor self, int[2] kernel_size, int[2] stride=[], int[2] padding=0, int[2] dilation=1, bool ceil_mode=False) -> Tensor

- func: mkldnn_max_pool2d(Tensor self, int[2] kernel_size, int[2] stride=[], int[2] padding=0, int[2] dilation=1, bool ceil_mode=False) -> Tensor
  requires_tensor: True
  dispatch:
    MkldnnCPU: mkldnn_max_pool2d

- func: max_pool3d(Tensor self, int[3] kernel_size, int[3] stride=[], int[3] padding=0, int[3] dilation=1, bool ceil_mode=False) -> Tensor

# FIXME: These could be combined as optional<ScalarType> but for https://github.com/pytorch/pytorch/issues/6593.
- func: mean(Tensor self, *, ScalarType dtype) -> Tensor
  variants: function, method

- func: mean(Tensor self) -> Tensor
  variants: function, method

- func: mean(Tensor self, int[1] dim, bool keepdim, *, ScalarType dtype) -> Tensor
  variants: function, method

- func: mean(Tensor self, int[1] dim, bool keepdim=False) -> Tensor
  variants: function, method

- func: mean(Tensor self, int[1] dim, *, ScalarType dtype) -> Tensor
  variants: function, method

- func: mean(Tensor self, int[1] dim, bool keepdim, *, ScalarType dtype, Tensor(a!) out) -> Tensor(a!)

- func: mean(Tensor self, int[1] dim, bool keepdim=False, *, Tensor(a!) out) -> Tensor(a!)

- func: mean(Tensor self, int[1] dim, *, ScalarType dtype, Tensor(a!) out) -> Tensor(a!)

- func: median(Tensor self, int dim, bool keepdim=False) -> (Tensor values, Tensor indices)
  variants: function, method

- func: median(Tensor self, int dim, bool keepdim=False, *, Tensor(a!) values, Tensor(b!) indices) -> (Tensor(a!) values, Tensor(b!) indices)

- func: min(Tensor self, int dim, bool keepdim=False) -> (Tensor values, Tensor indices)
  variants: function, method

- func: min(Tensor self, int dim, bool keepdim=False, *, Tensor(a!) min, Tensor(b!) min_indices) -> (Tensor(a!) values, Tensor(b!) indices)

- func: min_values(Tensor self, int[1] dim, bool keepdim=False) -> Tensor
  variants: function, method

- func: mkldnn_convolution(Tensor self, Tensor weight, Tensor? bias, int[] padding, int[] stride, int[] dilation, int groups) -> Tensor

- func: mkldnn_convolution_backward_input(int[] self_size, Tensor grad_output, Tensor weight, int[] padding, int[] stride, int[] dilation, int groups, bool bias_defined) -> Tensor

- func: mkldnn_convolution_backward_weights(int[] weight_size, Tensor grad_output, Tensor self, int[] padding, int[] stride, int[] dilation, int groups, bool bias_defined) -> (Tensor, Tensor)

- func: mkldnn_convolution_backward(Tensor self, Tensor grad_output, Tensor weight, int[] padding, int[] stride, int[] dilation, int groups, bool[3] output_mask) -> (Tensor, Tensor, Tensor)

- func: miopen_batch_norm(Tensor input, Tensor weight, Tensor? bias, Tensor? running_mean, Tensor? running_var, bool training, float exponential_average_factor, float epsilon) -> (Tensor, Tensor, Tensor)
  dispatch:
    CUDA: miopen_batch_norm

- func: miopen_batch_norm_backward(Tensor input, Tensor grad_output, Tensor weight, Tensor? running_mean, Tensor? running_var, Tensor? save_mean, Tensor? save_var, float epsilon) -> (Tensor, Tensor, Tensor)
  dispatch:
    CUDA: miopen_batch_norm_backward

- func: miopen_convolution(Tensor self, Tensor weight, Tensor? bias, int[] padding, int[] stride, int[] dilation, int groups, bool benchmark, bool deterministic) -> Tensor
  dispatch:
    CUDA: miopen_convolution

- func: miopen_convolution_backward_input(int[] self_size, Tensor grad_output, Tensor weight, int[] padding, int[] stride, int[] dilation, int groups, bool benchmark, bool deterministic) -> Tensor
  dispatch:
    CUDA: miopen_convolution_backward_input

- func: miopen_convolution_backward(Tensor self, Tensor grad_output, Tensor weight, int[] padding, int[] stride, int[] dilation, int groups, bool benchmark, bool deterministic, bool[3] output_mask) -> (Tensor, Tensor, Tensor)
  dispatch:
    CUDA: miopen_convolution_backward

- func: miopen_convolution_backward_bias(Tensor grad_output) -> Tensor
  dispatch:
    CUDA: miopen_convolution_backward_bias

- func: miopen_convolution_backward_weight(int[] weight_size, Tensor grad_output, Tensor self, int[] padding, int[] stride, int[] dilation, int groups, bool benchmark, bool deterministic) -> Tensor
  dispatch:
    CUDA: miopen_convolution_backward_weight

- func: miopen_convolution_transpose(Tensor self, Tensor weight, Tensor? bias, int[] padding, int[] output_padding, int[] stride, int[] dilation, int groups, bool benchmark, bool deterministic) -> Tensor
  dispatch:
    CUDA: miopen_convolution_transpose

# NB: output_padding not strictly needed here, but it's helpful for the float
# backwards
- func: miopen_convolution_transpose_backward(Tensor self, Tensor grad_output, Tensor weight, int[] padding, int[] output_padding, int[] stride, int[] dilation, int groups, bool benchmark, bool deterministic, bool[3] output_mask) -> (Tensor, Tensor, Tensor)
  dispatch:
    CUDA: miopen_convolution_transpose_backward

- func: miopen_convolution_transpose_backward_input(Tensor grad_output, Tensor weight, int[] padding, int[] stride, int[] dilation, int groups, bool benchmark, bool deterministic) -> Tensor
  dispatch:
    CUDA: miopen_convolution_transpose_backward_input

- func: miopen_convolution_transpose_backward_weight(int[] weight_size, Tensor grad_output, Tensor self, int[] padding, int[] stride, int[] dilation, int groups, bool benchmark, bool deterministic) -> Tensor
  dispatch:
    CUDA: miopen_convolution_transpose_backward_weight

- func: miopen_depthwise_convolution(Tensor self, Tensor weight, Tensor? bias, int[] padding, int[] stride, int[] dilation, int groups, bool benchmark, bool deterministic) -> Tensor
  dispatch:
    CUDA: miopen_depthwise_convolution

- func: miopen_depthwise_convolution_backward_input(int[] self_size, Tensor grad_output, Tensor weight, int[] padding, int[] stride, int[] dilation, int groups, bool benchmark, bool deterministic) -> Tensor
  dispatch:
    CUDA: miopen_depthwise_convolution_backward_input

- func: miopen_depthwise_convolution_backward(Tensor self, Tensor grad_output, Tensor weight, int[] padding, int[] stride, int[] dilation, int groups, bool benchmark, bool deterministic, bool[3] output_mask) -> (Tensor, Tensor, Tensor)
  dispatch:
    CUDA: miopen_depthwise_convolution_backward

- func: miopen_depthwise_convolution_backward_weight(int[] weight_size, Tensor grad_output, Tensor self, int[] padding, int[] stride, int[] dilation, int groups, bool benchmark, bool deterministic) -> Tensor
  dispatch:
    CUDA: miopen_depthwise_convolution_backward_weight

- func: mm(Tensor self, Tensor mat2) -> Tensor
  variants: function, method
  dispatch:
    CPU: legacy::cpu::_th_mm
    CUDA: legacy::cuda::_th_mm
    SparseCPU: _sparse_mm
    SparseCUDA: _sparse_mm

- func: mm(Tensor self, Tensor mat2, *, Tensor(a!) out) -> Tensor(a!)
  dispatch:
    CPU: legacy::cpu::_th_mm_out
    CUDA: legacy::cuda::_th_mm_out
    SparseCPU: _sparse_mm_out
    SparseCUDA: _sparse_mm_out

- func: _sparse_mm(Tensor sparse, Tensor dense) -> Tensor

- func: mode(Tensor self, int dim=-1, bool keepdim=False) -> (Tensor values, Tensor indices)
  variants: function, method

- func: mode(Tensor self, int dim=-1, bool keepdim=False, *, Tensor(a!) values, Tensor(b!) indices) -> (Tensor(a!) values, Tensor(b!) indices)

- func: mul(Tensor self, Tensor other) -> Tensor
  variants: function, method

- func: mul_(Tensor(a!) self, Tensor other) -> Tensor(a!)
  variants: method

- func: mul(Tensor self, Tensor other, *, Tensor(a!) out) -> Tensor(a!)

  # For C++ only, until we have conversion from C++ numbers to Tensor
- func: mul(Tensor self, Scalar other) -> Tensor
  variants: function, method

- func: mul_(Tensor(a!) self, Scalar other) -> Tensor(a!)
  variants: method

- func: mv(Tensor self, Tensor vec) -> Tensor
  variants: function, method
  dispatch:
    CPU: legacy::cpu::_th_mv
    CUDA: legacy::cuda::_th_mv

- func: mv(Tensor self, Tensor vec, *, Tensor(a!) out) -> Tensor(a!)
  dispatch:
    CPU: legacy::cpu::_th_mv_out
    CUDA: legacy::cuda::_th_mv_out

- func: mvlgamma(Tensor self, int p) -> Tensor
  variants: function, method

- func: mvlgamma_(Tensor(a!) self, int p) -> Tensor(a!)
  variants: method

- func: narrow_copy(Tensor self, int dim, int start, int length) -> Tensor
  variants: method
  dispatch:
    CPU: narrow_copy_dense
    CUDA: narrow_copy_dense
    SparseCPU: narrow_copy_sparse
    SparseCUDA: narrow_copy_sparse

- func: narrow(Tensor(a) self, int dim, int start, int length) -> Tensor(a)
  variants: function, method
  device_guard: False

- func: native_batch_norm(Tensor input, Tensor? weight, Tensor? bias, Tensor? running_mean, Tensor? running_var, bool training, float momentum, float eps) -> (Tensor, Tensor, Tensor)
  dispatch:
    CPU: batch_norm_cpu
    CUDA: batch_norm_cuda
    MkldnnCPU: mkldnn_batch_norm

- func: batch_norm_stats(Tensor input, float eps) -> (Tensor, Tensor)
  dispatch:
    CUDA: batch_norm_stats_cuda

- func: batch_norm_elemt(Tensor input, Tensor? weight, Tensor? bias, Tensor mean, Tensor invstd, float eps) -> Tensor
  dispatch:
    CUDA: batch_norm_elemt_cuda

- func: batch_norm_gather_stats(Tensor input, Tensor mean, Tensor invstd, Tensor? running_mean, Tensor? running_var, float momentum, float eps, int count) -> (Tensor, Tensor)
  dispatch:
    CUDA: batch_norm_gather_stats_cuda

- func: native_batch_norm_backward(Tensor grad_out, Tensor input, Tensor? weight, Tensor? running_mean, Tensor? running_var, Tensor? save_mean, Tensor? save_invstd, bool train, float eps, bool[3] output_mask) -> (Tensor, Tensor, Tensor)
  dispatch:
    CPU: batch_norm_backward_cpu
    CUDA: batch_norm_backward_cuda

- func: batch_norm_backward_reduce(Tensor grad_out, Tensor input, Tensor mean, Tensor invstd, bool input_g, bool weight_g, bool bias_g) -> (Tensor, Tensor, Tensor, Tensor)
  dispatch:
    CUDA: batch_norm_backward_reduce_cuda

- func: batch_norm_backward_elemt(Tensor grad_out, Tensor input, Tensor mean, Tensor invstd, Tensor? weight, Tensor mean_dy, Tensor mean_dy_xmu) -> Tensor
  dispatch:
    CUDA: batch_norm_backward_elemt_cuda

- func: batch_norm_update_stats(Tensor input, Tensor? running_mean, Tensor? running_var, float momentum) -> (Tensor, Tensor)
  dispatch:
    CPU: batch_norm_update_stats_cpu
    CUDA: batch_norm_update_stats_cuda

- func: _nnpack_available() -> bool

- func: _nnpack_spatial_convolution(Tensor input, Tensor weight, Tensor? bias, int[2] padding) -> Tensor
  variants: function

- func: _nnpack_spatial_convolution_backward(Tensor input, Tensor grad_output, Tensor weight, int[2] padding, bool[3] output_mask) -> (Tensor, Tensor, Tensor)
  variants: function

- func: _nnpack_spatial_convolution_backward_input(Tensor input, Tensor grad_output, Tensor weight, int[2] padding) -> Tensor
  variants: function

- func: _nnpack_spatial_convolution_backward_weight(Tensor input, int[] weightsize, Tensor grad_output, int[2] padding) -> Tensor
  variants: function

- func: ones(int[] size, *, ScalarType? dtype=None, Layout? layout=None, Device? device=None, bool? pin_memory=None) -> Tensor

- func: ones(int[] size, *, Tensor(a!) out) -> Tensor(a!)

- func: ones_like(Tensor self) -> Tensor

- func: ones_like(Tensor self, *, ScalarType dtype, Layout layout, Device device, bool pin_memory=False) -> Tensor

- func: pairwise_distance(Tensor x1, Tensor x2, float p=2, float eps=1e-06, bool keepdim=False) -> Tensor

- func: cdist(Tensor x1, Tensor x2, float p=2) -> Tensor

- func: _cdist_backward(Tensor grad, Tensor x1, Tensor x2, float p, Tensor cdist) -> Tensor

- func: pdist(Tensor self, float p=2) -> Tensor

- func: _pdist_forward(Tensor self, float p=2) -> Tensor

- func: _pdist_backward(Tensor grad, Tensor self, float p, Tensor pdist) -> Tensor

- func: cosine_similarity(Tensor x1, Tensor x2, int dim=1, float eps=1e-08) -> Tensor
  variants: function

- func: permute(Tensor(a) self, int[] dims) -> Tensor(a)
  variants: method  # This is method-only to match the previous tensor API. In the future we could make this a function too.

- func: pixel_shuffle(Tensor self, int upscale_factor) -> Tensor

- func: pin_memory(Tensor self) -> Tensor
  variants: function, method

- func: pinverse(Tensor self, float rcond=1e-15) -> Tensor
  variants: function, method

- func: poisson_nll_loss(Tensor input, Tensor target, bool log_input, bool full, float eps, int reduction) -> Tensor
  variants: function

- func: scalar_tensor(Scalar s, *, ScalarType? dtype=None, Layout? layout=None, Device? device=None, bool? pin_memory=None) -> Tensor

- func: rand(int[] size, *, ScalarType? dtype=None, Layout? layout=None, Device? device=None, bool? pin_memory=None) -> Tensor

- func: rand(int[] size, *, Generator? generator, ScalarType? dtype=None, Layout? layout=None, Device? device=None, bool? pin_memory=None) -> Tensor

- func: rand(int[] size, *, Tensor(a!) out) -> Tensor(a!)

- func: rand(int[] size, *, Generator? generator, Tensor(a!) out) -> Tensor(a!)

- func: rand_like(Tensor self) -> Tensor

- func: rand_like(Tensor self, *, ScalarType dtype, Layout layout, Device device, bool pin_memory=False) -> Tensor

- func: randint(int high, int[] size, *, ScalarType? dtype=None, Layout? layout=None, Device? device=None, bool? pin_memory=None) -> Tensor

- func: randint(int high, int[] size, *, Generator? generator, ScalarType? dtype=None, Layout? layout=None, Device? device=None, bool? pin_memory=None) -> Tensor

- func: randint(int low, int high, int[] size, *, ScalarType? dtype=None, Layout? layout=None, Device? device=None, bool? pin_memory=None) -> Tensor

- func: randint(int low, int high, int[] size, *, Generator? generator, ScalarType? dtype=None, Layout? layout=None, Device? device=None, bool? pin_memory=None) -> Tensor

- func: randint(int high, int[] size, *, Tensor(a!) out) -> Tensor(a!)

- func: randint(int high, int[] size, *, Generator? generator, Tensor(a!) out) -> Tensor(a!)

- func: randint(int low, int high, int[] size, *, Tensor(a!) out) -> Tensor(a!)

- func: randint(int low, int high, int[] size, *, Generator? generator, Tensor(a!) out) -> Tensor(a!)

- func: randint_like(Tensor self, int high) -> Tensor

- func: randint_like(Tensor self, int low, int high) -> Tensor

- func: randint_like(Tensor self, int high, *, ScalarType dtype, Layout layout, Device device, bool pin_memory=False) -> Tensor

- func: randint_like(Tensor self, int low, int high, *, ScalarType dtype, Layout layout, Device device, bool pin_memory=False) -> Tensor

- func: randn(int[] size, *, ScalarType? dtype=None, Layout? layout=None, Device? device=None, bool? pin_memory=None) -> Tensor

- func: randn(int[] size, *, Generator? generator, ScalarType? dtype=None, Layout? layout=None, Device? device=None, bool? pin_memory=None) -> Tensor

- func: randn(int[] size, *, Tensor(a!) out) -> Tensor(a!)

- func: randn(int[] size, *, Generator? generator, Tensor(a!) out) -> Tensor(a!)

- func: randn_like(Tensor self) -> Tensor

- func: randn_like(Tensor self, *, ScalarType dtype, Layout layout, Device device, bool pin_memory=False) -> Tensor

- func: randperm(int n, *, ScalarType? dtype=None, Layout? layout=None, Device? device=None, bool? pin_memory=None) -> Tensor

- func: randperm(int n, *, Generator? generator, ScalarType? dtype=None, Layout? layout=None, Device? device=None, bool? pin_memory=None) -> Tensor

- func: randperm(int n, *, Tensor(a!) out) -> Tensor(a!)

- func: randperm(int n, *, Generator? generator, Tensor(a!) out) -> Tensor(a!)
  dispatch:
    CPU: randperm_out_cpu
    CUDA: randperm_out_cuda

- func: range(Scalar start, Scalar end, Scalar step=1, *, ScalarType? dtype=None, Layout? layout=None, Device? device=None, bool? pin_memory=None) -> Tensor

- func: range(Scalar start, Scalar end, *, ScalarType? dtype=None, Layout? layout=None, Device? device=None, bool? pin_memory=None) -> Tensor

- func: range(Scalar start, Scalar end, Scalar step=1, *, Tensor(a!) out) -> Tensor(a!)
  dispatch:
    CPU: range_cpu_out
    CUDA: range_cuda_out

- func: reciprocal(Tensor self) -> Tensor
  variants: function, method

- func: reciprocal_(Tensor(a!) self) -> Tensor(a!)
  variants: function, method
  dispatch:
    CPU: _reciprocal__cpu
    CUDA: _reciprocal__cuda

- func: reciprocal(Tensor self, *, Tensor(a!) out) -> Tensor(a!)
  dispatch:
    CPU: _reciprocal_out_cpu
    CUDA: _reciprocal_out_cuda

- func: neg(Tensor self) -> Tensor
  variants: function, method

- func: neg_(Tensor(a!) self) -> Tensor(a!)
  variants: function, method
  dispatch:
    CPU: _neg__cpu
    CUDA: _neg__cuda

- func: neg(Tensor self, *, Tensor(a!) out) -> Tensor(a!)
  dispatch:
    CPU: _neg_out_cpu
    CUDA: _neg_out_cuda

- func: repeat(Tensor self, int[] repeats) -> Tensor
  variants: method  # This is method-only to match the previous tensor API. In the future we could make this a function too.

- func: repeat_interleave(Tensor repeats) -> Tensor
  variants: function
  dispatch:
    CPU: repeat_interleave_cpu
    CUDA: repeat_interleave_cuda

- func: repeat_interleave(Tensor self, Tensor repeats, int? dim=None) -> Tensor
  variants: function, method

- func: repeat_interleave(Tensor self, int repeats, int? dim=None) -> Tensor
  variants: function, method

- func: reshape(Tensor self, int[] shape) -> Tensor
  variants: function, method
  device_guard: False

- func: mkldnn_reshape(Tensor self, int[] shape) -> Tensor
  device_guard: False
  requires_tensor: True
  dispatch:
    MkldnnCPU: mkldnn_reshape

- func: reshape_as(Tensor self, Tensor other) -> Tensor
  variants: method
  device_guard: False

- func: round(Tensor self) -> Tensor
  variants: function, method

- func: round_(Tensor(a!) self) -> Tensor(a!)
  variants: function, method
  dispatch:
    CPU: _round__cpu
    CUDA: _round__cuda

- func: round(Tensor self, *, Tensor(a!) out) -> Tensor(a!)
  dispatch:
    CPU: _round_out_cpu
    CUDA: _round_out_cuda

- func: rrelu(Tensor self, Scalar lower=0.125, Scalar upper=0.3333333333333333, bool training=False, Generator? generator=None) -> Tensor

- func: rrelu_(Tensor(a!) self, Scalar lower=0.125, Scalar upper=0.3333333333333333, bool training=False, Generator? generator=None) -> Tensor(a!)

- func: relu(Tensor self) -> Tensor
  variants: function, method
  dispatch:
    CPU: relu
    CUDA: relu
    MkldnnCPU: mkldnn_relu

- func: relu_(Tensor(a!) self) -> Tensor(a!)
  variants: function, method
  dispatch:
    CPU: relu_
    CUDA: relu_
    MkldnnCPU: mkldnn_relu_

- func: prelu(Tensor self, Tensor weight) -> Tensor
  variants: function, method
  dispatch:
    CPU: prelu_cpu
    CUDA: prelu_cuda

- func: prelu_backward(Tensor grad_output, Tensor self, Tensor weight) -> (Tensor, Tensor)
  variants: function, method
  dispatch:
    CPU: prelu_backward_cpu
    CUDA: prelu_backward_cuda

- func: hardshrink(Tensor self, Scalar lambd=0.5) -> Tensor
  variants: function, method
  dispatch:
    CPU: hardshrink_cpu
    CUDA: hardshrink_cuda

- func: hardshrink_backward(Tensor grad_out, Tensor self, Scalar lambd) -> Tensor
  variants: function, method
  dispatch:
    CPU: hardshrink_backward_cpu
    CUDA: hardshrink_backward_cuda

- func: rsqrt(Tensor self) -> Tensor
  variants: function, method

- func: rsqrt_(Tensor(a!) self) -> Tensor(a!)
  variants: function, method
  dispatch:
    CPU: _rsqrt__cpu
    CUDA: _rsqrt__cuda

- func: rsqrt(Tensor self, *, Tensor(a!) out) -> Tensor(a!)
  dispatch:
    CPU: _rsqrt_out_cpu
    CUDA: _rsqrt_out_cuda

- func: select(Tensor(a) self, int dim, int index) -> Tensor(a)
  variants: function, method
  device_guard: False

- func: selu(Tensor self) -> Tensor

- func: selu_(Tensor(a!) self) -> Tensor(a!)

- func: celu(Tensor self, Scalar alpha=1.0) -> Tensor

- func: celu_(Tensor(a!) self, Scalar alpha=1.0) -> Tensor(a!)

- func: sigmoid(Tensor self) -> Tensor
  variants: function, method
  dispatch:
    CPU: sigmoid
    CUDA: sigmoid
    MkldnnCPU: mkldnn_sigmoid

- func: sigmoid_(Tensor(a!) self) -> Tensor(a!)
  variants: function, method
  dispatch:
    CPU: _sigmoid__cpu
    CUDA: _sigmoid__cuda
    MkldnnCPU: mkldnn_sigmoid_

- func: sigmoid(Tensor self, *, Tensor(a!) out) -> Tensor(a!)
  dispatch:
    CPU: _sigmoid_out_cpu
    CUDA: _sigmoid_out_cuda

- func: sin(Tensor self) -> Tensor
  variants: function, method

- func: sin_(Tensor(a!) self) -> Tensor(a!)
  variants: function, method
  dispatch:
    CPU: _sin__cpu
    CUDA: _sin__cuda

- func: sin(Tensor self, *, Tensor(a!) out) -> Tensor(a!)
  dispatch:
    CPU: _sin_out_cpu
    CUDA: _sin_out_cuda

- func: sinh(Tensor self) -> Tensor
  variants: function, method

- func: sinh_(Tensor(a!) self) -> Tensor(a!)
  variants: function, method
  dispatch:
    CPU: _sinh__cpu
    CUDA: _sinh__cuda

- func: sinh(Tensor self, *, Tensor(a!) out) -> Tensor(a!)
  dispatch:
    CPU: _sinh_out_cpu
    CUDA: _sinh_out_cuda

- func: detach(Tensor self) -> Tensor
  variants: function, method

- func: detach_(Tensor(a!) self) -> Tensor(a!)
  variants: function, method

- func: size(Tensor self, int dim) -> int
  variants: function, method
  device_guard: False

- func: slice(Tensor(a) self, int dim=0, int start=0, int end=9223372036854775807, int step=1) -> Tensor(a)
  variants: function, method
  device_guard: False

- func: slogdet(Tensor self) -> (Tensor sign, Tensor logabsdet)
  variants: function, method

- func: smm(Tensor self, Tensor mat2) -> Tensor
  variants: function, method

# FIXME: These could be combined as optional<ScalarType> but for https://github.com/pytorch/pytorch/issues/6593.
- func: softmax(Tensor self, int dim, ScalarType dtype) -> Tensor
  variants: function, method

- func: softmax(Tensor self, int dim) -> Tensor
  variants: function, method

- func: _softmax(Tensor self, int dim, bool half_to_float) -> Tensor
  dispatch:
    CPU: softmax_cpu
    CUDA: softmax_cuda

- func: _softmax_backward_data(Tensor grad_output, Tensor output, int dim, Tensor self) -> Tensor
  dispatch:
    CPU: softmax_backward_cpu
    CUDA: softmax_backward_cuda

- func: _sparse_add(Tensor self, Tensor other, *, Scalar alpha=1, Tensor(a!) out) -> Tensor(a!)
  dispatch:
    SparseCPU: add_out_sparse_cpu
    SparseCUDA: add_out_sparse_cuda

- func: _sparse_dense_add(Tensor self, Tensor other, *, Scalar alpha=1, Tensor(a!) out) -> Tensor(a!)
  dispatch:
    CPU: add_out_dense_sparse_cpu
    CUDA: add_out_dense_sparse_cuda

- func: _sparse_div_zerodim(Tensor self, Tensor other, *, Tensor(a!) out) -> Tensor(a!)
  dispatch:
    SparseCPU: div_out_sparse_zerodim
    SparseCUDA: div_out_sparse_zerodim

- func: _sparse_div_scalar(Tensor self, Scalar other, *, Tensor(a!) out) -> Tensor(a!)
  dispatch:
    SparseCPU: div_out_sparse_scalar
    SparseCUDA: div_out_sparse_scalar

- func: _sparse_mul(Tensor self, Tensor other, *, Tensor(a!) out) -> Tensor(a!)
  dispatch:
    SparseCPU: mul_out_sparse_cpu
    SparseCUDA: mul_out_sparse_cuda

- func: _sparse_mul_zerodim(Tensor self, Tensor other, *, Tensor(a!) out) -> Tensor(a!)
  dispatch:
    SparseCPU: mul_out_sparse_zerodim
    SparseCUDA: mul_out_sparse_zerodim

- func: _sparse_mul_scalar(Tensor self, Scalar other, *, Tensor(a!) out) -> Tensor(a!)
  dispatch:
    SparseCPU: mul_out_sparse_scalar
    SparseCUDA: mul_out_sparse_scalar

- func: split(Tensor(a) self, int split_size, int dim=0) -> Tensor(a)[]
  variants: function, method
  device_guard: False

- func: split_with_sizes(Tensor self, int[] split_sizes, int dim=0) -> Tensor[]
  variants: function, method
  device_guard: False

- func: squeeze(Tensor(a) self) -> Tensor(a)
  variants: function, method
  device_guard: False

- func: squeeze(Tensor(a) self, int dim) -> Tensor(a)
  variants: function, method
  device_guard: False

- func: squeeze_(Tensor(a!) self) -> Tensor(a!)
  variants: method
  device_guard: False

- func: squeeze_(Tensor(a!) self, int dim) -> Tensor(a!)
  variants: method
  device_guard: False

- func: sspaddmm(Tensor self, Tensor mat1, Tensor mat2, *, Scalar beta=1, Scalar alpha=1) -> Tensor
  variants: function, method

- func: sspaddmm(Tensor self, Tensor mat1, Tensor mat2, *, Scalar beta=1, Scalar alpha=1, Tensor(a!) out) -> Tensor(a!)
  dispatch:
    CPU: _sspaddmm_out_only_sparse
    CUDA: _sspaddmm_out_only_sparse_cuda
    SparseCPU: _sspaddmm_out_cpu
    SparseCUDA: _sspaddmm_out_cuda

- func: stack(Tensor[] tensors, int dim=0) -> Tensor

- func: stack(Tensor[] tensors, int dim=0, *, Tensor(a!) out) -> Tensor(a!)

# The signature is designed to be consistent with librosa except that it is
# missing the `pad_mode` and `center` arguments, which are taken care of at
# `torch.functional.py`. They shall be moved here once we have mapping between
# Python strings and C++ Enum in codegen.
- func: stft(Tensor self, int n_fft, int? hop_length=None, int? win_length=None, Tensor? window=None, bool normalized=False, bool onesided=True) -> Tensor
  variants: function, method

- func: stride(Tensor self, int dim) -> int
  variants: function, method
  device_guard: False

# FIXME: These could be combined as optional<ScalarType> but for https://github.com/pytorch/pytorch/issues/6593.
- func: sum(Tensor self, *, ScalarType dtype) -> Tensor
  variants: function, method

- func: sum(Tensor self) -> Tensor
  variants: function, method

- func: sum(Tensor self, int[1] dim, bool keepdim, *, ScalarType dtype) -> Tensor
  variants: function, method

- func: sum(Tensor self, int[1] dim, bool keepdim=False) -> Tensor
  variants: function, method

- func: sum(Tensor self, int[1] dim, *, ScalarType dtype) -> Tensor
  variants: function, method

- func: sum(Tensor self, int[1] dim, bool keepdim, *, ScalarType dtype, Tensor(a!) out) -> Tensor(a!)

- func: sum(Tensor self, int[1] dim, bool keepdim=False, *, Tensor(a!) out) -> Tensor(a!)

- func: sum(Tensor self, int[1] dim, *, ScalarType dtype, Tensor(a!) out) -> Tensor(a!)

- func: sum_to_size(Tensor self, int[] size) -> Tensor
  variants: method
  device_guard: False

- func: sqrt(Tensor self) -> Tensor
  variants: function, method

- func: sqrt_(Tensor(a!) self) -> Tensor(a!)
  variants: function, method
  dispatch:
    CPU: _sqrt__cpu
    CUDA: _sqrt__cuda

- func: sqrt(Tensor self, *, Tensor(a!) out) -> Tensor(a!)
  dispatch:
    CPU: _sqrt_out_cpu
    CUDA: _sqrt_out_cuda

- func: std(Tensor self, bool unbiased=True) -> Tensor
  variants: function, method

- func: std(Tensor self, int[1] dim, bool unbiased=True, bool keepdim=False) -> Tensor
  variants: function, method

- func: std_mean(Tensor self, bool unbiased=True) -> (Tensor, Tensor)
  variants: function

- func: std_mean(Tensor self, int[1] dim, bool unbiased=True, bool keepdim=False) -> (Tensor, Tensor)
  variants: function

- func: std(Tensor self, int[1] dim, bool unbiased=True, bool keepdim=False, *, Tensor(a!) out) -> Tensor(a!)

# FIXME: These could be combined as optional<ScalarType> but for https://github.com/pytorch/pytorch/issues/6593.
- func: prod(Tensor self, *, ScalarType dtype) -> Tensor
  variants: function, method

- func: prod(Tensor self) -> Tensor
  variants: function, method

- func: prod(Tensor self, int dim, bool keepdim, *, ScalarType dtype) -> Tensor
  variants: function, method

- func: prod(Tensor self, int dim, bool keepdim=False) -> Tensor
  variants: function, method

- func: prod(Tensor self, int dim, *, ScalarType dtype) -> Tensor
  variants: function, method

- func: prod(Tensor self, int dim, bool keepdim, *, ScalarType dtype, Tensor(a!) out) -> Tensor(a!)

- func: prod(Tensor self, int dim, bool keepdim=False, *, Tensor(a!) out) -> Tensor(a!)

- func: prod(Tensor self, int dim, *, ScalarType dtype, Tensor(a!) out) -> Tensor(a!)

- func: t(Tensor(a) self) -> Tensor(a)
  device_guard: False
  variants: function, method

- func: t_(Tensor(a!) self) -> Tensor(a!)
  device_guard: False
  variants: method

- func: tan(Tensor self) -> Tensor
  variants: function, method

- func: tan_(Tensor(a!) self) -> Tensor(a!)
  variants: function, method
  dispatch:
    CPU: _tan__cpu
    CUDA: _tan__cuda

- func: tan(Tensor self, *, Tensor(a!) out) -> Tensor(a!)
  dispatch:
    CPU: _tan_out_cpu
    CUDA: _tan_out_cuda

- func: tanh(Tensor self) -> Tensor
  variants: function, method

- func: tanh_(Tensor(a!) self) -> Tensor(a!)
  variants: function, method
  dispatch:
    CPU: _tanh__cpu
    CUDA: _tanh__cuda

- func: tanh(Tensor self, *, Tensor(a!) out) -> Tensor(a!)
  dispatch:
    CPU: _tanh_out_cpu
    CUDA: _tanh_out_cuda

- func: tensordot(Tensor self, Tensor other, int[] dims_self, int[] dims_other) -> Tensor
  variants: function

# TODO: namespace threshold in 'nn'
- func: threshold(Tensor self, Scalar threshold, Scalar value) -> Tensor
  variants: function

- func: threshold_(Tensor(a!) self, Scalar threshold, Scalar value) -> Tensor(a!)
  variants: function

- func: threshold(Tensor self, Scalar threshold, Scalar value, *, Tensor(a!) out) -> Tensor(a!)

- func: threshold_backward(Tensor grad_output, Tensor self, Scalar threshold) -> Tensor
  variants: function

- func: transpose(Tensor(a) self, int dim0, int dim1) -> Tensor(a)
  variants: function, method
  device_guard: False

- func: transpose_(Tensor(a!) self, int dim0, int dim1) -> Tensor(a!)
  variants: method
  device_guard: False

- func: one_hot(Tensor self, int num_classes=-1) -> Tensor
  python_module: nn
  variants: function

- func: flip(Tensor self, int[] dims) -> Tensor
  variants: function, method
  dispatch:
    CPU: flip_cpu
    CUDA: flip_cuda

- func: roll(Tensor self, int[1] shifts, int[1] dims=[]) -> Tensor
  variants: function, method
  dispatch:
    CPU: roll_cpu
    CUDA: roll_cuda

# default int[] value [0,1] should not add space after comma, since native_parse.py uses ', ' to split args
- func: rot90(Tensor self, int k=1, int[] dims=[0,1]) -> Tensor
  variants: function, method

- func: _trilinear(Tensor i1, Tensor i2, Tensor i3, int[] expand1, int[] expand2, int[] expand3, int[] sumdim, int unroll_dim=1) -> Tensor

- func: triplet_margin_loss(Tensor anchor, Tensor positive, Tensor negative, float margin=1.0, float p=2, float eps=1e-06, bool swap=False, int reduction=Mean) -> Tensor

- func: trunc(Tensor self) -> Tensor
  variants: function, method

- func: trunc_(Tensor(a!) self) -> Tensor(a!)
  variants: function, method
  dispatch:
    CPU: _trunc__cpu
    CUDA: _trunc__cuda

- func: trunc(Tensor self, *, Tensor(a!) out) -> Tensor(a!)
  dispatch:
    CPU: _trunc_out_cpu
    CUDA: _trunc_out_cuda

- func: type_as(Tensor self, Tensor other) -> Tensor
  variants: method

- func: _unique(Tensor self, bool sorted=True, bool return_inverse=False) -> (Tensor, Tensor)
  variants: function
  dispatch:
    CPU: _unique_cpu
    CUDA: _unique_cuda

- func: unique_dim(Tensor self, int dim, bool sorted=True, bool return_inverse=False, bool return_counts=False) -> (Tensor, Tensor, Tensor)
  variants: function
  dispatch:
    CPU: unique_dim_cpu
    CUDA: unique_dim_cuda

- func: unique_consecutive(Tensor self, bool return_inverse=False, bool return_counts=False, int? dim=None) -> (Tensor, Tensor, Tensor)
  variants: function
  dispatch:
    CPU: unique_consecutive_cpu
    CUDA: unique_consecutive_cuda

- func: unique_dim_consecutive(Tensor self, int dim, bool return_inverse=False, bool return_counts=False) -> (Tensor, Tensor, Tensor)
  variants: function
  dispatch:
    CPU: unique_dim_consecutive_cpu
    CUDA: unique_dim_consecutive_cuda

# _unique and _unique_dim are fragile and modifying them easily cause internal break
# the below operator is a temporary hack for adding return_counts support
# Please don't rely on these two operators, they will be removed soon

- func: _unique2(Tensor self, bool sorted=True, bool return_inverse=False, bool return_counts=False) -> (Tensor, Tensor, Tensor)
  variants: function
  dispatch:
    CPU: _unique2_cpu
    CUDA: _unique2_cuda

- func: _unsafe_view(Tensor self, int[] size) -> Tensor

- func: unsqueeze(Tensor(a) self, int dim) -> Tensor(a)
  variants: function, method
  device_guard: False

- func: unsqueeze_(Tensor(a!) self, int dim) -> Tensor(a!)
  variants: method
  device_guard: False

- func: var(Tensor self, bool unbiased=True) -> Tensor
  variants: function, method

- func: var(Tensor self, int[1] dim, bool unbiased=True, bool keepdim=False) -> Tensor
  variants: function, method

- func: var(Tensor self, int[1] dim, bool unbiased=True, bool keepdim=False, *, Tensor(a!) out) -> Tensor(a!)

- func: var_mean(Tensor self, bool unbiased=True) -> (Tensor, Tensor)
  variants: function

- func: var_mean(Tensor self, int[1] dim, bool unbiased=True, bool keepdim=False) -> (Tensor, Tensor)
  variants: function

- func: view_as(Tensor self, Tensor other) -> Tensor
  variants: method
  device_guard: False

# we define both of these because 'where' does the broadcast and '_s_where' doesn't;
# this allows us to implicitly calculate the broadcast derivative, while only dealing with the
# _s_where derivative.
- func: where(Tensor condition, Tensor self, Tensor other) -> Tensor
  variants: function, method

- func: _s_where(Tensor condition, Tensor self, Tensor other) -> Tensor
  variants: function
  dispatch:
    CPU: _s_where_cpu
    CUDA: _s_where_cuda

- func: norm_except_dim(Tensor v, int pow=2, int dim=0) -> Tensor
  variants: function

# VariableType::_weight_norm does not want to be given a gap in the autograd graph,
# so we don't define "dispatch" variants for it.
- func: _weight_norm(Tensor v, Tensor g, int dim=0) -> Tensor
  variants: function

- func: _weight_norm_cuda_interface(Tensor v, Tensor g, int dim=0) -> (Tensor, Tensor)
  variants: function
  dispatch:
    CUDA: weight_norm_cuda

- func: _weight_norm_cuda_interface_backward(Tensor grad_w, Tensor saved_v, Tensor saved_g, Tensor saved_norms, int dim) -> (Tensor, Tensor)
  variants: function
  dispatch:
    CUDA: weight_norm_cuda_backward

- func: _weight_norm_differentiable_backward(Tensor grad_w, Tensor saved_v, Tensor saved_g, Tensor saved_norms, int dim) -> (Tensor, Tensor)
  variants: function

- func: zeros(int[] size, *, ScalarType? dtype=None, Layout? layout=None, Device? device=None, bool? pin_memory=None) -> Tensor

- func: zeros(int[] size, *, Tensor(a!) out) -> Tensor(a!)

- func: zeros_like(Tensor self) -> Tensor

- func: zeros_like(Tensor self, *, ScalarType dtype, Layout layout, Device device, bool pin_memory=False) -> Tensor

- func: _standard_gamma_grad(Tensor self, Tensor output) -> Tensor
  variants: function
  dispatch:
    CPU: _standard_gamma_grad_cpu
    CUDA: _standard_gamma_grad_cuda

- func: _standard_gamma(Tensor self, Generator? generator=None) -> Tensor
  variants: function
  dispatch:
    CPU: _s_gamma_cpu
    CUDA: _s_gamma_cuda

- func: _sample_dirichlet(Tensor self, Generator? generator=None) -> Tensor
  variants: function
  dispatch:
    CPU: _s_dirichlet_cpu
    CUDA: _s_dirichlet_cuda

- func: poisson(Tensor self, Generator? generator=None) -> Tensor
  dispatch:
    CPU: _s_poisson_cpu
    CUDA: _s_poisson_cuda

# When more variants get ported to native, this dispatch will get more
# complicated

- func: native_norm(Tensor self, Scalar p=2) -> Tensor
  dispatch:
    SparseCPU: norm_sparse
    SparseCUDA: norm_sparse

# TODO: reduce signatures down to one when optional args is available
- func: _sparse_sum(Tensor self) -> Tensor

- func: _sparse_sum(Tensor self, *, ScalarType dtype) -> Tensor

- func: _sparse_sum(Tensor self, int[1] dim) -> Tensor

- func: _sparse_sum(Tensor self, int[1] dim, *, ScalarType dtype) -> Tensor

- func: _sparse_sum_backward(Tensor grad, Tensor self, int[] dim) -> Tensor
  dispatch:
      SparseCPU: _sparse_sum_backward_cpu
      SparseCUDA: _sparse_sum_backward_cuda

- func: norm(Tensor self, Scalar? p, *, ScalarType dtype) -> Tensor
  variants: function, method

- func: norm(Tensor self, Scalar p=2) -> Tensor
  variants: function, method

- func: norm(Tensor self, Scalar? p, int[1] dim, bool keepdim, *, ScalarType dtype) -> Tensor
  variants: function, method

- func: norm(Tensor self, Scalar? p, int[1] dim, bool keepdim=False) -> Tensor
  variants: function, method

- func: norm(Tensor self, Scalar? p, int[1] dim, bool keepdim, *, ScalarType dtype, Tensor(a!) out) -> Tensor(a!)

- func: norm(Tensor self, Scalar? p, int[1] dim, bool keepdim=False, *, Tensor(a!) out) -> Tensor(a!)

- func: frobenius_norm(Tensor self) -> Tensor
  variants: function

- func: frobenius_norm(Tensor self, int[1] dim, bool keepdim=False) -> Tensor
  variants: function

- func: frobenius_norm(Tensor self, int[1] dim, bool keepdim=False, *, Tensor(a!) out) -> Tensor(a!)
  variants: function

- func: nuclear_norm(Tensor self, bool keepdim=False) -> Tensor
  variants: function

- func: nuclear_norm(Tensor self, bool keepdim=False, *, Tensor(a!) out) -> Tensor(a!)
  variants: function

- func: clone(Tensor self) -> Tensor
  variants: function, method
  dispatch:
    CPU: legacy::cpu::_th_clone
    CUDA: legacy::cuda::_th_clone
    SparseCPU: clone_sparse
    SparseCUDA: clone_sparse
    MkldnnCPU: mkldnn_clone

- func: resize_as_(Tensor(a!) self, Tensor the_template) -> Tensor(a!)
  variants: function, method
  dispatch:
    CPU: legacy::cpu::_th_resize_as_
    CUDA: legacy::cuda::_th_resize_as_
    SparseCPU: resize_as_sparse_
    SparseCUDA: resize_as_sparse_

- func: pow(Tensor self, Scalar exponent, *, Tensor(a!) out) -> Tensor(a!)
  dispatch:
    CPU: legacy::cpu::_th_pow_out
    CUDA: legacy::cuda::_th_pow_out
    SparseCPU: pow_out_sparse_scalar
    SparseCUDA: pow_out_sparse_scalar

- func: pow(Tensor self, Scalar exponent) -> Tensor
  variants: function, method
  dispatch:
    CPU: legacy::cpu::_th_pow
    CUDA: legacy::cuda::_th_pow
    SparseCPU: pow_sparse_scalar
    SparseCUDA: pow_sparse_scalar

- func: zero_(Tensor(a!) self) -> Tensor(a!)
  variants: method, function
  dispatch:
    CPU: legacy::cpu::_th_zero_
    CUDA: legacy::cuda::_th_zero_
    SparseCPU: zero_sparse_
    SparseCUDA: zero_sparse_

- func: sub(Tensor self, Tensor other, *, Scalar alpha=1, Tensor(a!) out) -> Tensor(a!)

- func: sub(Tensor self, Tensor other, *, Scalar alpha=1) -> Tensor
  variants: function, method

- func: sub_(Tensor(a!) self, Tensor other, *, Scalar alpha=1) -> Tensor(a!)
  variants: method

# For C++ only, until we have conversion from C++ numbers to Tensor
- func: sub(Tensor self, Scalar other, Scalar alpha=1) -> Tensor
  variants: function, method

- func: sub_(Tensor(a!) self, Scalar other, Scalar alpha=1) -> Tensor(a!)
  variants: method

- func: rsub(Tensor self, Tensor other, *, Scalar alpha=1) -> Tensor
  variants: function

# For C++ only, until we have conversion from C++ numbers to Tensor
- func: rsub(Tensor self, Scalar other, Scalar alpha=1) -> Tensor
  variants: function

- func: s_native_addmm(Tensor self, Tensor mat1, Tensor mat2, *, Scalar beta=1, Scalar alpha=1, Tensor(a!) out) -> Tensor(a!)
  dispatch:
    CPU: s_addmm_out_sparse_dense_cpu
    CUDA: s_addmm_out_sparse_dense_cuda

- func: s_native_addmm(Tensor self, Tensor mat1, Tensor mat2, *, Scalar beta=1, Scalar alpha=1) -> Tensor
  dispatch:
    CPU: s_addmm_sparse_dense_cpu
    CUDA: s_addmm_sparse_dense_cuda

- func: s_native_addmm_(Tensor(a!) self, Tensor mat1, Tensor mat2, *, Scalar beta=1, Scalar alpha=1) -> Tensor(a!)
  dispatch:
    CPU: s_addmm_sparse_dense_cpu_
    CUDA: s_addmm_sparse_dense_cuda_

- func: _sparse_addmm(Tensor self, Tensor sparse, Tensor dense, *, Scalar beta=1, Scalar alpha=1) -> Tensor

- func: addmm(Tensor self, Tensor mat1, Tensor mat2, *, Scalar beta=1, Scalar alpha=1, Tensor(a!) out) -> Tensor(a!)

- func: addmm(Tensor self, Tensor mat1, Tensor mat2, *, Scalar beta=1, Scalar alpha=1) -> Tensor
  variants: function, method

- func: addmm_(Tensor(a!) self, Tensor mat1, Tensor mat2, *, Scalar beta=1, Scalar alpha=1) -> Tensor(a!)
  variants: method


# NOTE [ Sparse: autograd and API ]
#
#
# Sparse Tensor Constructors
# ~~~~~~~~~~~~~~~~~~~~~~~~~~
#
# The API entry points to sparse tensor construction should be
# `sparse_coo tensor` and `_sparse_coo_tensor_unsafe`. Depending on whether the
# indices and values tensors are given, they eventually dispatch to either
# `sparse_coo_tensor_with_dims` or `sparse_coo_tensor_with_dims_and_tensors`.
#
# The autograd support for ctor is implement on `sparse_coo_tensor_with_dims_and_tensors`.
#
# The API methods `sparse_coo tensor` and `_sparse_coo_tensor_unsafe`
# **must not** have specific type dispatches because otherwise codegen will
# consider them as abstract methods (see Note [Abstract ATen methods]), dispatch
# using **Tensor** type, and thus lose autograd tracking on the actual method
# they dispatch to, e.g., `sparse_coo_tensor_with_dims_and_tensors`.
#
# The actual ctors `sparse_coo_tensor_with_dims` and `sparse_coo_tensor_with_dims_and_tensors`,
# on the other hand, need to create `SparseTensorImpl` and know nothing about
# how `VariableType`s work. So they need to be dispatched using Tensor types.
# We thus put `requires_tensor=True` to ensure that `VariableType` will unwrap
# the given variables and call with the Tensor type.
#
#
# Sparse Methods API Design
# ~~~~~~~~~~~~~~~~~~~~~~~~~
#
# Goals: 1. Flexible API for users to write custom sparse ops
#        2. ctor and member accessor with autograd support
#
# To achieve 1, we need to provide a set of *dangerous* APIs (dangerous in the
# sense that misusing them will break sparse tensor invariant and may out in
# unexpected behavior, e.g., crash). These methods are all prefixed with
# underscore "_" to indicate that they should be used with care. We provide:
#
#   + `_indices()`: returns the *raw* indices within the sparse tensor (not just
#                   sharing storage). Any inplace operation will change the
#                   actual indices, including t_, set_, as_strided_, resize_,
#                   etc.
#   + `_values()`: returns the *raw* values within the sparse tensor. Similar
#                  semantics as `_indices()`
#   + `_nnz()`: returns the number of non-zero entries. This will always be
#               determined by the shapes of indices and values.
#   + `_coalesced_(bool)`: inplace sets whether the tensor is coalesced, and
#                          returns itself.
#
# These methods are very useful in writing new operations, e.g., a custom
# autograd Function.
#
# We also provide other public *safe* APIs:
#   + `indices()`: returns a **view** of the indices tensor if the sparse tensor
#                  is **coalesced**.
#   + `values()`: returns a **view** of the values tensor if the containing
#                 sparse tensor is **coalesced**.
#   + `sparse_dim()`: number of sparse dimensions
#   + `dense_dim()`: number of dense dimensions
#   + `is_coalesced()`: whether the sparse tensor is coalesced
#
# `_indices()` and `_values()` should returns the raw indices and values dense
# tensors within a sparse tensor. They can be quite unsafe with inplace
# operations like `t_()`, and exposes uncoalesced indices and values. The public
# recommended API is `indices()` and `values()`, both of which first check that
# the tensor is coalesced and return views on those tensors.
#
#
# Autograd Support
# ~~~~~~~~~~~~~~~~
#
# Autograd is supported on `values()` and sparse tensor ctor with indices and
# values tensors. E.g., `torch.sparse_coo_tensor(i, v).values().sum()` is
# differentiable w.r.t. `v`.
#
# NB: The `values()` and `_values()` operators are special in that they are
# layout-aware, i.e., the output depends not just on the data it represents, but
# also on the input layout details (in this case, the `indices` tensor). See
# NOTE [ as_strided Backward and layout-aware/agnostic autograd ] in Functions.cpp
# for discussion on layout-aware vs layout-agnostic autograd. Since PyTorch ops
# operate in the layout-agnostic mode, similar to `as_strided`, backward of
# these two operators need to consider them in a layout-agnostic way:
#   + `values()`:
#     Input is coalesced.
#     We just pretend having `input.indices()` as an additional argument
#     `input_indices`, then forward is similar to
#     `input.to(kStrided).index_select(input_indices)` regardless of the layout.
#     Note that `values()` normally is layout-aware even if we constrain
#     ourselves on sparse inputs since it may include all zeros values entries
#     as "present" entries.
#   + `_values()`:
#     Input may be uncoalesced.
#     It is not straightforward to construct a layout-agnostic version because
#     duplicate indices entries may exist and additional parameterization is
#     needed to distribute the value into different values entries. Furthermore,
#     this op is intended to provide ways to write custom sparse ops, rather
#     than being used in autograd graph, so it is marked as *non-differentiable*
#     in derivatives.yaml.
#
# Before reading the following, see NOTE [ Autograd Variable Views ] in
# variable.h for details on views that are tracked by autograd, and views that
# are not.
#
# Moreover, these methods return tensors that share storage with inputs, so we
# mark these methods as view ops to support autograd history tracking.
# The sparse tensor ctor output should technically be view of both input indices
# and values tensors, but currently we only support setting as view of a single
# Variable, so it is only view of the values tensor.
# TODO: clone indices in sparse tensor ctor.
#
# For other methods that return outputs that share storage with inputs, i.e.,
# `indices()` and `_indices()`. We mark their outputs as non-differentiable, so
# the view relation is not tracked by autograd, but the version counter is still
# shared. In other words, their outputs are non-differentiable views of the
# sparse tensor.


# FIXME: would be nicer if TensorOptions was optional based; not adding default arguments for options given
# the default would never make sense.
- func: sparse_coo_tensor(int[] size, *, ScalarType dtype, Layout layout, Device device, bool pin_memory=False) -> Tensor

- func: sparse_coo_tensor(Tensor indices, Tensor values, *, ScalarType? dtype=None, Layout? layout=None, Device? device=None, bool? pin_memory=None) -> Tensor

- func: sparse_coo_tensor(Tensor indices, Tensor values, int[] size, *, ScalarType? dtype=None, Layout? layout=None, Device? device=None, bool? pin_memory=None) -> Tensor

- func: _sparse_coo_tensor_unsafe(Tensor indices, Tensor values, int[] size, *, ScalarType? dtype=None, Layout? layout=None, Device? device=None, bool? pin_memory=None) -> Tensor

- func: _sparse_coo_tensor_with_dims(int sparse_dim, int dense_dim, int[] size, *, ScalarType dtype, Layout layout, Device device, bool pin_memory=False) -> Tensor
  dispatch:
    SparseCPU: new_with_dims_sparse
    SparseCUDA: new_with_dims_sparse
  requires_tensor: True

- func: _sparse_coo_tensor_with_dims_and_tensors(int sparse_dim, int dense_dim, int[] size, Tensor indices, Tensor values, *, ScalarType dtype, Layout layout, Device device, bool pin_memory=False) -> Tensor
  dispatch:
    SparseCPU: new_with_dims_and_tensor_sparse
    SparseCUDA: new_with_dims_and_tensor_sparse
  requires_tensor: True

- func: sparse_resize_(Tensor(a!) self, int[] size, int sparse_dim, int dense_dim) -> Tensor(a!)
  variants: method
  dispatch:
    SparseCPU: sparse_resize_
    SparseCUDA: sparse_resize_
  requires_tensor: True

- func: sparse_resize_and_clear_(Tensor(a!) self, int[] size, int sparse_dim, int dense_dim) -> Tensor(a!)
  variants: method
  dispatch:
    SparseCPU: sparse_resize_and_clear_
    SparseCUDA: sparse_resize_and_clear_
  requires_tensor: True


- func: sparse_mask(Tensor self, Tensor mask) -> Tensor
  variants: method
  dispatch:
    CPU: sparse_mask_cpu
    CUDA: sparse_mask_cuda
  requires_tensor: True


- func: to_dense(Tensor self) -> Tensor
  variants: method
  dispatch:
    SparseCPU: sparse_to_dense
    SparseCUDA: sparse_to_dense
    MkldnnCPU: mkldnn_to_dense
  requires_tensor: True

- func: to_dense_backward(Tensor grad, Tensor input) -> Tensor

- func: sparse_dim(Tensor self) -> int
  variants: method
  dispatch:
    SparseCPU: sparse_dim_sparse
    SparseCUDA: sparse_dim_sparse
  requires_tensor: True
  device_guard: False

# legacy method
- func: _dimI(Tensor self) -> int
  variants: method
  dispatch: sparse_dim_sparse
  requires_tensor: True
  device_guard: False


- func: dense_dim(Tensor self) -> int
  variants: method
  dispatch:
    SparseCPU: dense_dim_sparse
    SparseCUDA: dense_dim_sparse
  requires_tensor: True
  device_guard: False

# legacy method
- func: _dimV(Tensor self) -> int
  variants: method
  dispatch: dense_dim_sparse
  requires_tensor: True
  device_guard: False


- func: _nnz(Tensor self) -> int
  variants: method
  dispatch:
    SparseCPU: _nnz_sparse
    SparseCUDA: _nnz_sparse
  requires_tensor: True
  device_guard: False


- func: coalesce(Tensor self) -> Tensor
  variants: method
  dispatch:
    SparseCPU: coalesce_sparse_cpu
    SparseCUDA: coalesce_sparse_cuda
  requires_tensor: True


- func: is_coalesced(Tensor self) -> bool
  variants: method
  dispatch:
    SparseCPU: is_coalesced_sparse
    SparseCUDA: is_coalesced_sparse
  requires_tensor: True
  device_guard: False


- func: _indices(Tensor(a) self) -> Tensor(a)
  variants: method
  dispatch:
    SparseCPU: _indices_sparse
    SparseCUDA: _indices_sparse
  requires_tensor: True
  device_guard: False

- func: _values(Tensor(a) self) -> Tensor(a)
  variants: method
  dispatch:
    SparseCPU: _values_sparse
    SparseCUDA: _values_sparse
  requires_tensor: True
  device_guard: False

# This method doesn't do any check but only directly sets the flag. So it can be
# a bit unsafe. Similar to _indices and _values, this is useful for implementing
# custom sparse operations in Python/C++ extension.
- func: _coalesced_(Tensor(a!) self, bool coalesced) -> Tensor(a!)
  variants: method
  dispatch:
    SparseCPU: _coalesced_sparse_
    SparseCUDA: _coalesced_sparse_
  requires_tensor: True
  device_guard: False

- func: indices(Tensor(a) self) -> Tensor(a)
  variants: method
  dispatch:
    SparseCPU: indices_sparse
    SparseCUDA: indices_sparse
  requires_tensor: True
  device_guard: False

- func: values(Tensor(a) self) -> Tensor(a)
  variants: method
  dispatch:
    SparseCPU: values_sparse
    SparseCUDA: values_sparse
  requires_tensor: True
  device_guard: False


- func: hspmm(Tensor mat1, Tensor mat2, *, Tensor(a!) out) -> Tensor(a!)
  dispatch:
    SparseCPU: hspmm_out_sparse_cpu
    SparseCUDA: hspmm_out_sparse_cuda
  requires_tensor: True

- func: hspmm(Tensor mat1, Tensor mat2) -> Tensor
  dispatch:
    SparseCPU: hspmm_sparse_cpu
    SparseCUDA: hspmm_sparse_cuda
  requires_tensor: True

- func: copy_sparse_to_sparse_(Tensor(a!) self, Tensor src, bool non_blocking=False) -> Tensor(a!)
  variants: function
  dispatch:
    SparseCPU: copy_sparse_
    SparseCUDA: copy_sparse_
  requires_tensor: True

- func: numel(Tensor self) -> int
  variants: function, method
  device_guard: False

- func: unbind(Tensor(a) self, int dim=0) -> Tensor(a)[]
  variants: function, method

- func: to_sparse(Tensor self, int sparse_dim) -> Tensor
  variants: method
  dispatch:
    CPU: dense_to_sparse
    CUDA: dense_to_sparse

- func: to_sparse(Tensor self) -> Tensor
  variants: method
  dispatch:
    CPU: dense_to_sparse
    CUDA: dense_to_sparse

- func: to_mkldnn(Tensor self) -> Tensor
  variants: method
  dispatch:
    CPU: dense_to_mkldnn

- func: mkldnn_reorder_conv2d_weight(Tensor self, int[2] padding=0, int[2] stride=1, int[2] dilation=1, int groups=1) -> Tensor
  variants: function
  python_module: nn
  dispatch:
    MkldnnCPU: mkldnn_reorder_conv2d_weight

- func: to_mkldnn_backward(Tensor grad, Tensor input) -> Tensor

- func: quantize_linear(Tensor self, float scale, int zero_point, ScalarType dtype) -> Tensor
  variants: function, method
  dispatch:
    CPU: quantize_linear_cpu

- func: dequantize(Tensor self) -> Tensor
  variants: function, method
  dispatch:
    QuantizedCPU: dequantize_quant

- func: _dequantize_linear(Tensor self, float scale, int zero_point, ScalarType dtype) -> Tensor
  variants: function
  dispatch:
    CPU: dequantize_linear_cpu

- func: q_scale(Tensor self) -> Scalar
  variants: function, method
  dispatch:
    QuantizedCPU: q_scale_quant

- func: q_zero_point(Tensor self) -> Scalar
  variants: function, method
  dispatch:
    QuantizedCPU: q_zero_point_quant

- func: int_repr(Tensor self) -> Tensor
  variants: function, method
  dispatch:
    QuantizedCPU: int_repr_quant

- func: _per_tensor_affine_qtensor(Tensor self, float scale, int zero_point) -> Tensor
  dispatch:
    CPU: per_tensor_affine_qtensor_cpu

# to(Device) must not exist because all constructors of Device also works for
# TensorOptions. Otherwise, an ambiguity error is thrown.
# See NOTE [ TensorOptions Constructors ].
- func: to(Tensor self, *, ScalarType dtype, Layout layout, Device device, bool pin_memory=False, bool non_blocking=False, bool copy=False) -> Tensor
  variants: method
  device_guard: False

- func: to(Tensor self, Device device, ScalarType dtype, bool non_blocking=False, bool copy=False) -> Tensor
  variants: method
  device_guard: False

- func: to(Tensor self, ScalarType dtype, bool non_blocking=False, bool copy=False) -> Tensor
  variants: method
  device_guard: False

- func: to(Tensor self, Tensor other, bool non_blocking=False, bool copy=False) -> Tensor
  variants: method
  device_guard: False

- func: meshgrid(Tensor[] tensors) -> Tensor[]

- func: cartesian_prod(Tensor[] tensors) -> Tensor
  variants: function

- func: combinations(Tensor self, int r=2, bool with_replacement=False) -> Tensor
  variants: function

- func: item(Tensor self) -> Scalar
  variants: method

# NB: Does NOT check precondition that numel == 1
- func: _local_scalar_dense(Tensor self) -> Scalar
  dispatch:
    CPU: _local_scalar_dense_cpu
    CUDA: _local_scalar_dense_cuda
  variants: function

# Fused RNN kernels
- func: _thnn_fused_lstm_cell(Tensor input_gates, Tensor hidden_gates, Tensor cx, Tensor? input_bias=None, Tensor? hidden_bias=None) -> (Tensor, Tensor, Tensor)
  dispatch:
    CUDA: _thnn_fused_lstm_cell_cuda

- func: _thnn_fused_lstm_cell_backward(Tensor? grad_hy, Tensor? grad_cy, Tensor cx, Tensor cy, Tensor workspace, bool has_bias) -> (Tensor, Tensor, Tensor, Tensor, Tensor)
  dispatch:
    CUDA: _thnn_fused_lstm_cell_backward_cuda

- func: _thnn_fused_gru_cell(Tensor input_gates, Tensor hidden_gates, Tensor hx, Tensor? input_bias=None, Tensor? hidden_bias=None) -> (Tensor, Tensor)
  dispatch:
    CUDA: _thnn_fused_gru_cell_cuda

- func: _thnn_fused_gru_cell_backward(Tensor grad_hy, Tensor workspace, bool has_bias) -> (Tensor, Tensor, Tensor, Tensor, Tensor)
  dispatch:
    CUDA: _thnn_fused_gru_cell_backward_cuda

# RNN cells and layers
- func: lstm(Tensor input, Tensor[] hx, Tensor[] params, bool has_biases, int num_layers, float dropout, bool train, bool bidirectional, bool batch_first) -> (Tensor, Tensor, Tensor)

- func: lstm(Tensor data, Tensor batch_sizes, Tensor[] hx, Tensor[] params, bool has_biases, int num_layers, float dropout, bool train, bool bidirectional) -> (Tensor, Tensor, Tensor)

- func: gru(Tensor input, Tensor hx, Tensor[] params, bool has_biases, int num_layers, float dropout, bool train, bool bidirectional, bool batch_first) -> (Tensor, Tensor)

- func: gru(Tensor data, Tensor batch_sizes, Tensor hx, Tensor[] params, bool has_biases, int num_layers, float dropout, bool train, bool bidirectional) -> (Tensor, Tensor)

- func: rnn_tanh(Tensor input, Tensor hx, Tensor[] params, bool has_biases, int num_layers, float dropout, bool train, bool bidirectional, bool batch_first) -> (Tensor, Tensor)

- func: rnn_tanh(Tensor data, Tensor batch_sizes, Tensor hx, Tensor[] params, bool has_biases, int num_layers, float dropout, bool train, bool bidirectional) -> (Tensor, Tensor)

- func: rnn_relu(Tensor input, Tensor hx, Tensor[] params, bool has_biases, int num_layers, float dropout, bool train, bool bidirectional, bool batch_first) -> (Tensor, Tensor)

- func: rnn_relu(Tensor data, Tensor batch_sizes, Tensor hx, Tensor[] params, bool has_biases, int num_layers, float dropout, bool train, bool bidirectional) -> (Tensor, Tensor)

- func: lstm_cell(Tensor input, Tensor[] hx, Tensor w_ih, Tensor w_hh, Tensor? b_ih=None, Tensor? b_hh=None) -> (Tensor, Tensor)

- func: gru_cell(Tensor input, Tensor hx, Tensor w_ih, Tensor w_hh, Tensor? b_ih=None, Tensor? b_hh=None) -> Tensor

- func: rnn_tanh_cell(Tensor input, Tensor hx, Tensor w_ih, Tensor w_hh, Tensor? b_ih=None, Tensor? b_hh=None) -> Tensor

- func: rnn_relu_cell(Tensor input, Tensor hx, Tensor w_ih, Tensor w_hh, Tensor? b_ih=None, Tensor? b_hh=None) -> Tensor

# Quantized RNN layers
- func: quantized_lstm(Tensor input, Tensor[] hx, Tensor[] params, bool has_biases, int num_layers, float dropout, bool train, bool bidirectional, bool batch_first) -> (Tensor, Tensor, Tensor)

# Quantized RNN cells
- func: quantized_lstm_cell(Tensor input, Tensor[] hx, Tensor w_ih, Tensor w_hh, Tensor b_ih, Tensor b_hh, Tensor packed_ih, Tensor packed_hh, Tensor col_offsets_ih, Tensor col_offsets_hh, Scalar scale_ih, Scalar scale_hh, Scalar zero_point_ih, Scalar zero_point_hh) -> (Tensor, Tensor)

- func: quantized_gru_cell(Tensor input, Tensor hx, Tensor w_ih, Tensor w_hh, Tensor b_ih, Tensor b_hh, Tensor packed_ih, Tensor packed_hh, Tensor col_offsets_ih, Tensor col_offsets_hh, Scalar scale_ih, Scalar scale_hh, Scalar zero_point_ih, Scalar zero_point_hh) -> Tensor

- func: quantized_rnn_relu_cell(Tensor input, Tensor hx, Tensor w_ih, Tensor w_hh, Tensor b_ih, Tensor b_hh, Tensor packed_ih, Tensor packed_hh, Tensor col_offsets_ih, Tensor col_offsets_hh, Scalar scale_ih, Scalar scale_hh, Scalar zero_point_ih, Scalar zero_point_hh) -> Tensor

- func: quantized_rnn_tanh_cell(Tensor input, Tensor hx, Tensor w_ih, Tensor w_hh, Tensor b_ih, Tensor b_hh, Tensor packed_ih, Tensor packed_hh, Tensor col_offsets_ih, Tensor col_offsets_hh, Scalar scale_ih, Scalar scale_hh, Scalar zero_point_ih, Scalar zero_point_hh) -> Tensor


# PackedSequence utilities
- func: _pack_padded_sequence(Tensor input, Tensor lengths, bool batch_first) -> (Tensor, Tensor)

- func: _pack_padded_sequence_backward(Tensor grad, int[] input_size, Tensor batch_sizes, bool batch_first) -> Tensor

- func: _pad_packed_sequence(Tensor data, Tensor batch_sizes, bool batch_first, Scalar padding_value, int total_length) -> (Tensor, Tensor)

# wrappers for legacy TH methods

- func: data_ptr(Tensor self) -> void*
  variants: method
  device_guard: False

- func: set_(Tensor(a!) self, Storage source) -> Tensor(a!)
  variants: method
  device_guard: False
  dispatch:
    CPU: legacy::cpu::_th_set_
    CUDA: legacy::cuda::_th_set_

- func: set_(Tensor(a!) self, Storage source, int storage_offset, int[] size, int[] stride=[]) -> Tensor(a!)
  variants: method
  device_guard: False
  dispatch:
    CPU: legacy::cpu::_th_set_
    CUDA: legacy::cuda::_th_set_

- func: set_(Tensor(a!) self, Tensor source) -> Tensor(a!)
  variants: method
  device_guard: False
  dispatch:
    CPU: legacy::cpu::_th_set_
    CUDA: legacy::cuda::_th_set_

- func: set_(Tensor(a!) self) -> Tensor(a!)
  variants: method
  dispatch:
    CPU: legacy::cpu::_th_set_
    CUDA: legacy::cuda::_th_set_

- func: is_set_to(Tensor self, Tensor tensor) -> bool
  variants: method
  device_guard: False
  dispatch:
    CPU: legacy::cpu::_th_is_set_to
    CUDA: legacy::cuda::_th_is_set_to

- func: masked_fill_(Tensor(a!) self, Tensor mask, Scalar value) -> Tensor(a!)
  variants: method
  dispatch:
    CPU: masked_fill__cpu
    CUDA: masked_fill__cuda

- func: masked_fill(Tensor self, Tensor mask, Scalar value) -> Tensor
  variants: function, method

- func: masked_fill_(Tensor(a!) self, Tensor mask, Tensor value) -> Tensor(a!)
  variants: method
  dispatch:
    CPU: masked_fill__cpu
    CUDA: masked_fill__cuda

- func: masked_fill(Tensor self, Tensor mask, Tensor value) -> Tensor
  variants: function, method

- func: masked_scatter_(Tensor(a!) self, Tensor mask, Tensor source) -> Tensor(a!)
  variants: method
  dispatch:
    CPU: masked_scatter__cpu
    CUDA: masked_scatter__cuda

- func: masked_scatter(Tensor self, Tensor mask, Tensor source) -> Tensor
  variants: function, method

- func: view(Tensor(a) self, int[] size) -> Tensor(a)
  variants: method
  device_guard: False
  dispatch:
    CPU: legacy::cpu::_th_view
    CUDA: legacy::cuda::_th_view
    MkldnnCPU: mkldnn_view

- func: put_(Tensor(a!) self, Tensor index, Tensor source, bool accumulate=False) -> Tensor(a!)
  variants: method
  dispatch:
    CPU: legacy::cpu::_th_put_
    CUDA: legacy::cuda::_th_put_

- func: index_add_(Tensor(a!) self, int dim, Tensor index, Tensor source) -> Tensor(a!)
  variants: method
  dispatch:
    CPU: legacy::cpu::_th_index_add_
    CUDA: legacy::cuda::_th_index_add_

- func: index_add(Tensor self, int dim, Tensor index, Tensor source) -> Tensor
  variants: function, method

- func: index_fill_(Tensor(a!) self, int dim, Tensor index, Scalar value) -> Tensor(a!)
  variants: method
  dispatch:
    CPU: legacy::cpu::_th_index_fill_
    CUDA: legacy::cuda::_th_index_fill_

- func: index_fill(Tensor self, int dim, Tensor index, Scalar value) -> Tensor
  variants: function, method

- func: index_fill_(Tensor(a!) self, int dim, Tensor index, Tensor value) -> Tensor(a!)
  variants: method
  dispatch:
    CPU: legacy::cpu::_th_index_fill_
    CUDA: legacy::cuda::_th_index_fill_

- func: index_fill(Tensor self, int dim, Tensor index, Tensor value) -> Tensor
  variants: function, method

- func: scatter_(Tensor(a!) self, int dim, Tensor index, Tensor src) -> Tensor(a!)
  variants: method
  dispatch:
    CPU: legacy::cpu::_th_scatter_
    CUDA: legacy::cuda::_th_scatter_

- func: scatter(Tensor self, int dim, Tensor index, Tensor src) -> Tensor
  variants: function, method

- func: scatter_(Tensor(a!) self, int dim, Tensor index, Scalar value) -> Tensor(a!)
  variants: method
  dispatch:
    CPU: legacy::cpu::_th_scatter_
    CUDA: legacy::cuda::_th_scatter_

- func: scatter(Tensor self, int dim, Tensor index, Scalar value) -> Tensor
  variants: function, method

- func: scatter_add_(Tensor(a!) self, int dim, Tensor index, Tensor src) -> Tensor(a!)
  variants: method
  dispatch:
    CPU: legacy::cpu::_th_scatter_add_
    CUDA: legacy::cuda::_th_scatter_add_

- func: scatter_add(Tensor self, int dim, Tensor index, Tensor src) -> Tensor
  variants: function, method

- func: lt_(Tensor(a!) self, Scalar other) -> Tensor(a!)
  variants: method
  dispatch:
    CPU: legacy::cpu::_th_lt_
    CUDA: legacy::cuda::_th_lt_

- func: lt_(Tensor(a!) self, Tensor other) -> Tensor(a!)
  variants: method
  dispatch:
    CPU: legacy::cpu::_th_lt_
    CUDA: legacy::cuda::_th_lt_

- func: gt_(Tensor(a!) self, Scalar other) -> Tensor(a!)
  variants: method
  dispatch:
    CPU: legacy::cpu::_th_gt_
    CUDA: legacy::cuda::_th_gt_

- func: gt_(Tensor(a!) self, Tensor other) -> Tensor(a!)
  variants: method
  dispatch:
    CPU: legacy::cpu::_th_gt_
    CUDA: legacy::cuda::_th_gt_

- func: le_(Tensor(a!) self, Scalar other) -> Tensor(a!)
  variants: method
  dispatch:
    CPU: legacy::cpu::_th_le_
    CUDA: legacy::cuda::_th_le_

- func: le_(Tensor(a!) self, Tensor other) -> Tensor(a!)
  variants: method
  dispatch:
    CPU: legacy::cpu::_th_le_
    CUDA: legacy::cuda::_th_le_

- func: ge_(Tensor(a!) self, Scalar other) -> Tensor(a!)
  variants: method
  dispatch:
    CPU: legacy::cpu::_th_ge_
    CUDA: legacy::cuda::_th_ge_

- func: ge_(Tensor(a!) self, Tensor other) -> Tensor(a!)
  variants: method
  dispatch:
    CPU: legacy::cpu::_th_ge_
    CUDA: legacy::cuda::_th_ge_

- func: eq_(Tensor(a!) self, Scalar other) -> Tensor(a!)
  variants: method
  dispatch:
    CPU: legacy::cpu::_th_eq_
    CUDA: legacy::cuda::_th_eq_

- func: eq_(Tensor(a!) self, Tensor other) -> Tensor(a!)
  variants: method
  dispatch:
    CPU: legacy::cpu::_th_eq_
    CUDA: legacy::cuda::_th_eq_

- func: ne_(Tensor(a!) self, Scalar other) -> Tensor(a!)
  variants: method
  dispatch:
    CPU: legacy::cpu::_th_ne_
    CUDA: legacy::cuda::_th_ne_

- func: ne_(Tensor(a!) self, Tensor other) -> Tensor(a!)
  variants: method
  dispatch:
    CPU: legacy::cpu::_th_ne_
    CUDA: legacy::cuda::_th_ne_

- func: __and__(Tensor self, Scalar other) -> Tensor
  variants: method, function
  dispatch:
    CPU: legacy::cpu::_th_and
    CUDA: legacy::cuda::_th_and

- func: __and__(Tensor self, Tensor other) -> Tensor
  variants: method, function
  dispatch:
    CPU: legacy::cpu::_th_and
    CUDA: legacy::cuda::_th_and

- func: __iand__(Tensor(a!) self, Scalar other) -> Tensor(a!)
  variants: method
  dispatch:
    CPU: legacy::cpu::_th_iand_
    CUDA: legacy::cuda::_th_iand_

- func: __iand__(Tensor(a!) self, Tensor other) -> Tensor(a!)
  variants: method
  dispatch:
    CPU: legacy::cpu::_th_iand_
    CUDA: legacy::cuda::_th_iand_

- func: __or__(Tensor self, Scalar other) -> Tensor
  variants: method, function
  dispatch:
    CPU: legacy::cpu::_th_or
    CUDA: legacy::cuda::_th_or

- func: __or__(Tensor self, Tensor other) -> Tensor
  variants: method, function
  dispatch:
    CPU: legacy::cpu::_th_or
    CUDA: legacy::cuda::_th_or

- func: __ior__(Tensor(a!) self, Scalar other) -> Tensor(a!)
  variants: method
  dispatch:
    CPU: legacy::cpu::_th_ior_
    CUDA: legacy::cuda::_th_ior_

- func: __ior__(Tensor(a!) self, Tensor other) -> Tensor(a!)
  variants: method
  dispatch:
    CPU: legacy::cpu::_th_ior_
    CUDA: legacy::cuda::_th_ior_

- func: __xor__(Tensor self, Scalar other) -> Tensor
  variants: method, function
  dispatch:
    CPU: legacy::cpu::_th_xor
    CUDA: legacy::cuda::_th_xor

- func: __xor__(Tensor self, Tensor other) -> Tensor
  variants: method, function
  dispatch:
    CPU: legacy::cpu::_th_xor
    CUDA: legacy::cuda::_th_xor

- func: __ixor__(Tensor(a!) self, Scalar other) -> Tensor(a!)
  variants: method
  dispatch:
    CPU: legacy::cpu::_th_ixor_
    CUDA: legacy::cuda::_th_ixor_

- func: __ixor__(Tensor(a!) self, Tensor other) -> Tensor(a!)
  variants: method
  dispatch:
    CPU: legacy::cpu::_th_ixor_
    CUDA: legacy::cuda::_th_ixor_

- func: __lshift__(Tensor self, Scalar other) -> Tensor
  variants: method, function
  dispatch:
    CPU: legacy::cpu::_th_lshift
    CUDA: legacy::cuda::_th_lshift

- func: __lshift__(Tensor self, Tensor other) -> Tensor
  variants: method, function
  dispatch:
    CPU: legacy::cpu::_th_lshift
    CUDA: legacy::cuda::_th_lshift

- func: __ilshift__(Tensor(a!) self, Scalar other) -> Tensor(a!)
  variants: method
  dispatch:
    CPU: legacy::cpu::_th_ilshift_
    CUDA: legacy::cuda::_th_ilshift_

- func: __ilshift__(Tensor(a!) self, Tensor other) -> Tensor(a!)
  variants: method
  dispatch:
    CPU: legacy::cpu::_th_ilshift_
    CUDA: legacy::cuda::_th_ilshift_

- func: __rshift__(Tensor self, Scalar other) -> Tensor
  variants: method, function
  dispatch:
    CPU: legacy::cpu::_th_rshift
    CUDA: legacy::cuda::_th_rshift

- func: __rshift__(Tensor self, Tensor other) -> Tensor
  variants: method, function
  dispatch:
    CPU: legacy::cpu::_th_rshift
    CUDA: legacy::cuda::_th_rshift

- func: __irshift__(Tensor(a!) self, Scalar other) -> Tensor(a!)
  variants: method
  dispatch:
    CPU: legacy::cpu::_th_irshift_
    CUDA: legacy::cuda::_th_irshift_

- func: __irshift__(Tensor(a!) self, Tensor other) -> Tensor(a!)
  variants: method
  dispatch:
    CPU: legacy::cpu::_th_irshift_
    CUDA: legacy::cuda::_th_irshift_

- func: lgamma_(Tensor(a!) self) -> Tensor(a!)
  variants: method
  dispatch:
    CPU: legacy::cpu::_th_lgamma_
    CUDA: legacy::cuda::_th_lgamma_

- func: atan2_(Tensor(a!) self, Tensor other) -> Tensor(a!)
  variants: method
  dispatch:
    CPU: legacy::cpu::_th_atan2_
    CUDA: legacy::cuda::_th_atan2_

- func: tril_(Tensor(a!) self, int diagonal=0) -> Tensor(a!)
  variants: method
  dispatch:
    CPU: tril_cpu_
    CUDA: tril_cuda_

- func: triu_(Tensor(a!) self, int diagonal=0) -> Tensor(a!)
  variants: method
  dispatch:
    CPU: triu_cpu_
    CUDA: triu_cuda_

- func: digamma_(Tensor(a!) self) -> Tensor(a!)
  variants: method
  dispatch:
    CPU: legacy::cpu::_th_digamma_
    CUDA: legacy::cuda::_th_digamma_

- func: polygamma_(Tensor(a!) self, int n) -> Tensor(a!)
  variants: method
  dispatch:
    CPU: legacy::cpu::_th_polygamma_
    CUDA: legacy::cuda::_th_polygamma_

- func: erfinv_(Tensor(a!) self) -> Tensor(a!)
  variants: method
  dispatch:
    CPU: legacy::cpu::_th_erfinv_
    CUDA: legacy::cuda::_th_erfinv_

- func: renorm_(Tensor(a!) self, Scalar p, int dim, Scalar maxnorm) -> Tensor(a!)
  variants: method
  dispatch:
    CPU: legacy::cpu::_th_renorm_
    CUDA: legacy::cuda::_th_renorm_

- func: pow_(Tensor(a!) self, Scalar exponent) -> Tensor(a!)
  variants: method
  dispatch:
    CPU: legacy::cpu::_th_pow_
    CUDA: legacy::cuda::_th_pow_

- func: pow_(Tensor(a!) self, Tensor exponent) -> Tensor(a!)
  variants: method
  dispatch:
    CPU: legacy::cpu::_th_pow_
    CUDA: legacy::cuda::_th_pow_

- func: lerp_(Tensor(a!) self, Tensor end, Scalar weight) -> Tensor(a!)
  variants: method
  dispatch:
    CPU: lerp_cpu_scalar_
    CUDA: lerp_cuda_scalar_

- func: lerp_(Tensor(a!) self, Tensor end, Tensor weight) -> Tensor(a!)
  variants: method
  dispatch:
    CPU: lerp_cpu_tensor_
    CUDA: lerp_cuda_tensor_

- func: sign_(Tensor(a!) self) -> Tensor(a!)
  variants: method
  dispatch:
    CPU: legacy::cpu::_th_sign_
    CUDA: legacy::cuda::_th_sign_

- func: fmod_(Tensor(a!) self, Scalar other) -> Tensor(a!)
  variants: method
  dispatch:
    CPU: legacy::cpu::_th_fmod_
    CUDA: legacy::cuda::_th_fmod_

- func: fmod_(Tensor(a!) self, Tensor other) -> Tensor(a!)
  variants: method
  dispatch:
    CPU: legacy::cpu::_th_fmod_
    CUDA: legacy::cuda::_th_fmod_

- func: remainder_(Tensor(a!) self, Scalar other) -> Tensor(a!)
  variants: method
  dispatch:
    CPU: legacy::cpu::_th_remainder_
    CUDA: legacy::cuda::_th_remainder_

- func: remainder_(Tensor(a!) self, Tensor other) -> Tensor(a!)
  variants: method
  dispatch:
    CPU: legacy::cpu::_th_remainder_
    CUDA: legacy::cuda::_th_remainder_

- func: addbmm_(Tensor(a!) self, Tensor batch1, Tensor batch2, *, Scalar beta=1, Scalar alpha=1) -> Tensor(a!)
  variants: method
  dispatch:
    CPU: legacy::cpu::_th_addbmm_
    CUDA: legacy::cuda::_th_addbmm_

- func: addbmm(Tensor self, Tensor batch1, Tensor batch2, *, Scalar beta=1, Scalar alpha=1, Tensor(a!) out) -> Tensor(a!)
  dispatch:
    CPU: legacy::cpu::_th_addbmm_out
    CUDA: legacy::cuda::_th_addbmm_out

- func: addbmm(Tensor self, Tensor batch1, Tensor batch2, *, Scalar beta=1, Scalar alpha=1) -> Tensor
  variants: method, function
  dispatch:
    CPU: legacy::cpu::_th_addbmm
    CUDA: legacy::cuda::_th_addbmm

- func: addcmul_(Tensor(a!) self, Tensor tensor1, Tensor tensor2, *, Scalar value=1) -> Tensor(a!)
  variants: method
  dispatch:
    CPU: legacy::cpu::_th_addcmul_
    CUDA: legacy::cuda::_th_addcmul_

- func: addcdiv_(Tensor(a!) self, Tensor tensor1, Tensor tensor2, *, Scalar value=1) -> Tensor(a!)
  variants: method
  dispatch:
    CPU: legacy::cpu::_th_addcdiv_
    CUDA: legacy::cuda::_th_addcdiv_

- func: random_(Tensor(a!) self, int from, int to, *, Generator? generator=None) -> Tensor(a!)
  variants: method
  dispatch:
    CPU: legacy::cpu::_th_random_
    CUDA: clamped_random_cuda_

- func: random_(Tensor(a!) self, int to, *, Generator? generator=None) -> Tensor(a!)
  variants: method
  dispatch:
    CPU: legacy::cpu::_th_random_
    CUDA: capped_random_cuda_

- func: random_(Tensor(a!) self, *, Generator? generator=None) -> Tensor(a!)
  variants: method
  dispatch:
    CPU: legacy::cpu::_th_random_
    CUDA: random_cuda_

- func: uniform_(Tensor(a!) self, float from=0, float to=1, *, Generator? generator=None) -> Tensor(a!)
  variants: method
  dispatch:
    CPU: legacy::cpu::_th_uniform_
    CUDA: uniform_cuda_

- func: normal_(Tensor(a!) self, float mean=0, float std=1, *, Generator? generator=None) -> Tensor(a!)
  variants: method
  dispatch:
    CPU: legacy::cpu::_th_normal_
    CUDA: normal_cuda_

- func: cauchy_(Tensor(a!) self, float median=0, float sigma=1, *, Generator? generator=None) -> Tensor(a!)
  variants: method
  dispatch:
<<<<<<< HEAD
    CPU: cauchy_cpu_
    CUDA: cauchy_cuda_
=======
    CPU: legacy::cpu::_th_cauchy_
    CUDA: legacy::cuda::_th_cauchy_
>>>>>>> 964ba1e8

- func: log_normal_(Tensor(a!) self, float mean=1, float std=2, *, Generator? generator=None) -> Tensor(a!)
  variants: method
  dispatch:
    CPU: legacy::cpu::_th_log_normal_
    CUDA: legacy::cuda::_th_log_normal_

- func: exponential_(Tensor(a!) self, float lambd=1, *, Generator? generator=None) -> Tensor(a!)
  variants: method
  dispatch:
    CPU: legacy::cpu::_th_exponential_
    CUDA: legacy::cuda::_th_exponential_

- func: geometric_(Tensor(a!) self, float p, *, Generator? generator=None) -> Tensor(a!)
  variants: method
  dispatch:
    CPU: legacy::cpu::_th_geometric_
    CUDA: legacy::cuda::_th_geometric_

# wrappers for TH functions

- func: diag(Tensor self, int diagonal=0, *, Tensor(a!) out) -> Tensor(a!)
  dispatch:
    CPU: legacy::cpu::_th_diag_out
    CUDA: legacy::cuda::_th_diag_out

- func: diag(Tensor self, int diagonal=0) -> Tensor
  variants: method, function
  dispatch:
    CPU: legacy::cpu::_th_diag
    CUDA: legacy::cuda::_th_diag

- func: cross(Tensor self, Tensor other, int? dim=None, *, Tensor(a!) out) -> Tensor(a!)

- func: cross(Tensor self, Tensor other, int? dim=None) -> Tensor
  variants: method, function

- func: triu(Tensor self, int diagonal=0, *, Tensor(a!) out) -> Tensor(a!)
  dispatch:
    CPU: triu_cpu_out
    CUDA: triu_cuda_out

- func: triu(Tensor self, int diagonal=0) -> Tensor
  variants: method, function

- func: tril(Tensor self, int diagonal=0, *, Tensor(a!) out) -> Tensor(a!)
  dispatch:
    CPU: tril_cpu_out
    CUDA: tril_cuda_out

- func: tril(Tensor self, int diagonal=0) -> Tensor
  variants: method, function

- func: tril_indices(int row, int col, int offset=0, *, ScalarType? dtype=long, Layout? layout=None, Device? device=None, bool? pin_memory=None) -> Tensor
  dispatch:
    CPU: tril_indices_cpu
    CUDA: tril_indices_cuda

- func: triu_indices(int row, int col, int offset=0, *, ScalarType? dtype=long, Layout? layout=None, Device? device=None, bool? pin_memory=None) -> Tensor
  dispatch:
    CPU: triu_indices_cpu
    CUDA: triu_indices_cuda

- func: trace(Tensor self) -> Tensor
  variants: method, function
  dispatch:
    CPU: legacy::cpu::_th_trace
    CUDA: legacy::cuda::_th_trace

- func: ne(Tensor self, Scalar other, *, Tensor(a!) out) -> Tensor(a!)
  dispatch:
    CPU: legacy::cpu::_th_ne_out
    CUDA: legacy::cuda::_th_ne_out

- func: ne(Tensor self, Scalar other) -> Tensor
  variants: method, function
  dispatch:
    CPU: legacy::cpu::_th_ne
    CUDA: legacy::cuda::_th_ne

- func: ne(Tensor self, Tensor other, *, Tensor(a!) out) -> Tensor(a!)
  dispatch:
    CPU: legacy::cpu::_th_ne_out
    CUDA: legacy::cuda::_th_ne_out

- func: ne(Tensor self, Tensor other) -> Tensor
  variants: method, function
  dispatch:
    CPU: legacy::cpu::_th_ne
    CUDA: legacy::cuda::_th_ne

- func: eq(Tensor self, Scalar other, *, Tensor(a!) out) -> Tensor(a!)
  dispatch:
    CPU: legacy::cpu::_th_eq_out
    CUDA: legacy::cuda::_th_eq_out

- func: eq(Tensor self, Scalar other) -> Tensor
  variants: method, function
  dispatch:
    CPU: legacy::cpu::_th_eq
    CUDA: legacy::cuda::_th_eq

- func: eq(Tensor self, Tensor other, *, Tensor(a!) out) -> Tensor(a!)
  dispatch:
    CPU: legacy::cpu::_th_eq_out
    CUDA: legacy::cuda::_th_eq_out

- func: eq(Tensor self, Tensor other) -> Tensor
  variants: method, function
  dispatch:
    CPU: legacy::cpu::_th_eq
    CUDA: legacy::cuda::_th_eq

- func: ge(Tensor self, Scalar other, *, Tensor(a!) out) -> Tensor(a!)
  dispatch:
    CPU: legacy::cpu::_th_ge_out
    CUDA: legacy::cuda::_th_ge_out

- func: ge(Tensor self, Scalar other) -> Tensor
  variants: method, function
  dispatch:
    CPU: legacy::cpu::_th_ge
    CUDA: legacy::cuda::_th_ge

- func: ge(Tensor self, Tensor other, *, Tensor(a!) out) -> Tensor(a!)
  dispatch:
    CPU: legacy::cpu::_th_ge_out
    CUDA: legacy::cuda::_th_ge_out

- func: ge(Tensor self, Tensor other) -> Tensor
  variants: method, function
  dispatch:
    CPU: legacy::cpu::_th_ge
    CUDA: legacy::cuda::_th_ge

- func: le(Tensor self, Scalar other, *, Tensor(a!) out) -> Tensor(a!)
  dispatch:
    CPU: legacy::cpu::_th_le_out
    CUDA: legacy::cuda::_th_le_out

- func: le(Tensor self, Scalar other) -> Tensor
  variants: method, function
  dispatch:
    CPU: legacy::cpu::_th_le
    CUDA: legacy::cuda::_th_le

- func: le(Tensor self, Tensor other, *, Tensor(a!) out) -> Tensor(a!)
  dispatch:
    CPU: legacy::cpu::_th_le_out
    CUDA: legacy::cuda::_th_le_out

- func: le(Tensor self, Tensor other) -> Tensor
  variants: method, function
  dispatch:
    CPU: legacy::cpu::_th_le
    CUDA: legacy::cuda::_th_le

- func: gt(Tensor self, Scalar other, *, Tensor(a!) out) -> Tensor(a!)
  dispatch:
    CPU: legacy::cpu::_th_gt_out
    CUDA: legacy::cuda::_th_gt_out

- func: gt(Tensor self, Scalar other) -> Tensor
  variants: method, function
  dispatch:
    CPU: legacy::cpu::_th_gt
    CUDA: legacy::cuda::_th_gt

- func: gt(Tensor self, Tensor other, *, Tensor(a!) out) -> Tensor(a!)
  dispatch:
    CPU: legacy::cpu::_th_gt_out
    CUDA: legacy::cuda::_th_gt_out

- func: gt(Tensor self, Tensor other) -> Tensor
  variants: method, function
  dispatch:
    CPU: legacy::cpu::_th_gt
    CUDA: legacy::cuda::_th_gt

- func: lt(Tensor self, Scalar other, *, Tensor(a!) out) -> Tensor(a!)
  dispatch:
    CPU: legacy::cpu::_th_lt_out
    CUDA: legacy::cuda::_th_lt_out

- func: lt(Tensor self, Scalar other) -> Tensor
  variants: method, function
  dispatch:
    CPU: legacy::cpu::_th_lt
    CUDA: legacy::cuda::_th_lt

- func: lt(Tensor self, Tensor other, *, Tensor(a!) out) -> Tensor(a!)
  dispatch:
    CPU: legacy::cpu::_th_lt_out
    CUDA: legacy::cuda::_th_lt_out

- func: lt(Tensor self, Tensor other) -> Tensor
  variants: method, function
  dispatch:
    CPU: legacy::cpu::_th_lt
    CUDA: legacy::cuda::_th_lt

- func: take(Tensor self, Tensor index, *, Tensor(a!) out) -> Tensor(a!)
  dispatch:
    CPU: legacy::cpu::_th_take_out
    CUDA: legacy::cuda::_th_take_out

- func: take(Tensor self, Tensor index) -> Tensor
  variants: method, function
  dispatch:
    CPU: legacy::cpu::_th_take
    CUDA: legacy::cuda::_th_take

- func: index_select(Tensor self, int dim, Tensor index, *, Tensor(a!) out) -> Tensor(a!)
  dispatch:
    CPU: legacy::cpu::_th_index_select_out
    CUDA: legacy::cuda::_th_index_select_out

- func: index_select(Tensor self, int dim, Tensor index) -> Tensor
  variants: method, function
  dispatch:
    CPU: legacy::cpu::_th_index_select
    CUDA: legacy::cuda::_th_index_select

- func: masked_select(Tensor self, Tensor mask, *, Tensor(a!) out) -> Tensor(a!)
  dispatch:
    CPU: legacy::cpu::_th_masked_select_out
    CUDA: legacy::cuda::_th_masked_select_out

- func: masked_select(Tensor self, Tensor mask) -> Tensor
  variants: method, function
  dispatch:
    CPU: masked_select_cpu
    CUDA: masked_select_cuda

- func: nonzero(Tensor self, *, Tensor(a!) out) -> Tensor(a!)
  dispatch:
    CPU: legacy::cpu::_th_nonzero_out
    CUDA: legacy::cuda::_th_nonzero_out

- func: nonzero(Tensor self) -> Tensor
  variants: method, function
  dispatch:
    CPU: legacy::cpu::_th_nonzero
    CUDA: legacy::cuda::_th_nonzero

- func: gather(Tensor self, int dim, Tensor index, *, bool sparse_grad=False, Tensor(a!) out) -> Tensor(a!)
  dispatch:
    CPU: gather_out_cpu
    CUDA: gather_out_cuda

- func: gather(Tensor self, int dim, Tensor index, *, bool sparse_grad=False) -> Tensor
  variants: method, function
  dispatch:
    CPU: gather_cpu
    CUDA: gather_cuda

- func: _gather_sparse_backward(Tensor self, int dim, Tensor index, Tensor grad) -> Tensor

- func: addcmul(Tensor self, Tensor tensor1, Tensor tensor2, *, Scalar value=1, Tensor(a!) out) -> Tensor(a!)
  dispatch:
    CPU: legacy::cpu::_th_addcmul_out
    CUDA: legacy::cuda::_th_addcmul_out

- func: addcmul(Tensor self, Tensor tensor1, Tensor tensor2, *, Scalar value=1) -> Tensor
  variants: method, function
  dispatch:
    CPU: legacy::cpu::_th_addcmul
    CUDA: legacy::cuda::_th_addcmul

- func: addcdiv(Tensor self, Tensor tensor1, Tensor tensor2, *, Scalar value=1, Tensor(a!) out) -> Tensor(a!)
  dispatch:
    CPU: legacy::cpu::_th_addcdiv_out
    CUDA: legacy::cuda::_th_addcdiv_out

- func: addcdiv(Tensor self, Tensor tensor1, Tensor tensor2, *, Scalar value=1) -> Tensor
  variants: method, function
  dispatch:
    CPU: legacy::cpu::_th_addcdiv
    CUDA: legacy::cuda::_th_addcdiv

- func: gels(Tensor self, Tensor A, *, Tensor(a!) X, Tensor(b!) qr) -> (Tensor(a!) solution, Tensor(b!) QR)
  dispatch:
    CPU: legacy::cpu::_th_gels_out
    CUDA: legacy::cuda::_th_gels_out

- func: gels(Tensor self, Tensor A) -> (Tensor solution, Tensor QR)
  variants: method, function
  dispatch:
    CPU: legacy::cpu::_th_gels
    CUDA: legacy::cuda::_th_gels

- func: triangular_solve(Tensor self, Tensor A, bool upper=True, bool transpose=False, bool unitriangular=False, *, Tensor(a!) X, Tensor(b!) M) -> (Tensor(a!) solution, Tensor(b!) cloned_coefficient)

- func: triangular_solve(Tensor self, Tensor A, bool upper=True, bool transpose=False, bool unitriangular=False) -> (Tensor solution, Tensor cloned_coefficient)
  variants: method, function

- func: _triangular_solve_helper(Tensor self, Tensor A, bool upper, bool transpose, bool unitriangular) -> (Tensor, Tensor)
  variants: function
  dispatch:
    CPU: _triangular_solve_helper_cpu
    CUDA: _triangular_solve_helper_cuda

- func: symeig(Tensor self, bool eigenvectors=False, bool upper=True, *, Tensor(a!) e, Tensor(b!) V) -> (Tensor(a!) eigenvalues, Tensor(b!) eigenvectors)
  dispatch:
    CPU: legacy::cpu::_th_symeig_out
    CUDA: legacy::cuda::_th_symeig_out

- func: symeig(Tensor self, bool eigenvectors=False, bool upper=True) -> (Tensor eigenvalues, Tensor eigenvectors)
  variants: method, function
  dispatch:
    CPU: legacy::cpu::_th_symeig
    CUDA: legacy::cuda::_th_symeig

- func: eig(Tensor self, bool eigenvectors=False, *, Tensor(a!) e, Tensor(b!) v) -> (Tensor(a!) eigenvalues, Tensor(b!) eigenvectors)
  dispatch:
    CPU: legacy::cpu::_th_eig_out
    CUDA: legacy::cuda::_th_eig_out

- func: eig(Tensor self, bool eigenvectors=False) -> (Tensor eigenvalues, Tensor eigenvectors)
  variants: method, function
  dispatch:
    CPU: legacy::cpu::_th_eig
    CUDA: legacy::cuda::_th_eig

- func: svd(Tensor self, bool some=True, bool compute_uv=True, *, Tensor(a!) U, Tensor(b!) S, Tensor(c!) V) -> (Tensor(a!) U, Tensor(b!) S, Tensor(c!) V)
  dispatch:
    CPU: legacy::cpu::_th_svd_out
    CUDA: legacy::cuda::_th_svd_out

- func: svd(Tensor self, bool some=True, bool compute_uv=True) -> (Tensor U, Tensor S, Tensor V)
  variants: method, function
  dispatch:
    CPU: legacy::cpu::_th_svd
    CUDA: legacy::cuda::_th_svd

- func: cholesky(Tensor self, bool upper=False, *, Tensor(a!) out) -> Tensor(a!)

- func: cholesky(Tensor self, bool upper=False) -> Tensor
  variants: method, function

- func: _cholesky_helper(Tensor self, bool upper) -> Tensor
  variants: function
  dispatch:
    CPU: _cholesky_helper_cpu
    CUDA: _cholesky_helper_cuda

- func: cholesky_solve(Tensor self, Tensor input2, bool upper=False, *, Tensor(a!) out) -> Tensor(a!)

- func: cholesky_solve(Tensor self, Tensor input2, bool upper=False) -> Tensor
  variants: method, function

- func: _cholesky_solve_helper(Tensor self, Tensor A, bool upper) -> Tensor
  variants: function
  dispatch:
    CPU: _cholesky_solve_helper_cpu
    CUDA: _cholesky_solve_helper_cuda

- func: solve(Tensor self, Tensor A) -> (Tensor solution, Tensor LU)
  variants: function, method

- func: solve(Tensor self, Tensor A, *, Tensor(a!) solution, Tensor(b!) lu) -> (Tensor(a!) solution, Tensor(b!) LU)

- func: _solve_helper(Tensor self, Tensor A) -> (Tensor, Tensor)
  variants: function
  dispatch:
    CPU: _solve_helper_cpu
    CUDA: _solve_helper_cuda

- func: cholesky_inverse(Tensor self, bool upper=False, *, Tensor(a!) out) -> Tensor(a!)
  dispatch:
    CPU: legacy::cpu::_th_potri_out
    CUDA: legacy::cuda::_th_potri_out

- func: cholesky_inverse(Tensor self, bool upper=False) -> Tensor
  variants: method, function
  dispatch:
    CPU: legacy::cpu::_th_potri
    CUDA: legacy::cuda::_th_potri

- func: pstrf(Tensor self, bool upper=True, Scalar tol=-1, *, Tensor(a!) u, Tensor(b!) pivot) -> (Tensor(a!) u, Tensor(b!) pivot)
  dispatch:
    CPU: legacy::cpu::_th_pstrf_out

- func: pstrf(Tensor self, bool upper=True, Scalar tol=-1) -> (Tensor u, Tensor pivot)
  variants: method, function
  dispatch:
    CPU: legacy::cpu::_th_pstrf

- func: qr(Tensor self, bool some=True, *, Tensor(a!) Q, Tensor(b!) R) -> (Tensor(a!) Q, Tensor(b!) R)

- func: qr(Tensor self, bool some=True) -> (Tensor Q, Tensor R)
  variants: method, function

- func: _qr_helper(Tensor self, bool some) -> (Tensor, Tensor)
  variants: function
  dispatch:
    CPU: _qr_helper_cpu
    CUDA: _qr_helper_cuda

- func: geqrf(Tensor self, *, Tensor(a!) a, Tensor(b!) tau) -> (Tensor(a!) a, Tensor(b!) tau)
  dispatch:
    CPU: legacy::cpu::_th_geqrf_out
    CUDA: legacy::cuda::_th_geqrf_out

- func: geqrf(Tensor self) -> (Tensor a, Tensor tau)
  variants: method, function
  dispatch:
    CPU: legacy::cpu::_th_geqrf
    CUDA: legacy::cuda::_th_geqrf

- func: orgqr(Tensor self, Tensor input2, *, Tensor(a!) out) -> Tensor(a!)
  dispatch:
    CPU: legacy::cpu::_th_orgqr_out

- func: orgqr(Tensor self, Tensor input2) -> Tensor
  variants: method, function
  dispatch:
    CPU: legacy::cpu::_th_orgqr

- func: ormqr(Tensor self, Tensor input2, Tensor input3, bool left=True, bool transpose=False, *, Tensor(a!) out) -> Tensor(a!)
  dispatch:
    CPU: legacy::cpu::_th_ormqr_out

- func: ormqr(Tensor self, Tensor input2, Tensor input3, bool left=True, bool transpose=False) -> Tensor
  variants: method, function
  dispatch:
    CPU: legacy::cpu::_th_ormqr

- func: _lu_with_info(Tensor self, bool pivot=True, bool check_errors=True) -> (Tensor, Tensor, Tensor)
  variants: function
  dispatch:
    CPU: _lu_with_info_cpu
    CUDA: _lu_with_info_cuda

- func: lu_solve(Tensor self, Tensor LU_data, Tensor LU_pivots, *, Tensor(a!) out) -> Tensor(a!)
  dispatch:
    CPU: legacy::cpu::_th_btrisolve_out
    CUDA: legacy::cuda::_th_btrisolve_out

- func: lu_solve(Tensor self, Tensor LU_data, Tensor LU_pivots) -> Tensor
  variants: method, function
  dispatch:
    CPU: legacy::cpu::_th_btrisolve
    CUDA: legacy::cuda::_th_btrisolve

- func: multinomial(Tensor self, int num_samples, bool replacement=False, *, Generator? generator=None, Tensor(a!) out) -> Tensor(a!)
  dispatch:
    CPU: legacy::cpu::_th_multinomial_out
    CUDA: legacy::cuda::_th_multinomial_out

- func: multinomial(Tensor self, int num_samples, bool replacement=False, *, Generator? generator=None) -> Tensor
  variants: method, function
  dispatch:
    CPU: legacy::cpu::_th_multinomial
    CUDA: legacy::cuda::_th_multinomial

- func: _multinomial_alias_setup(Tensor probs) -> (Tensor, Tensor)
  variants: function
  dispatch:
    CPU: legacy::cpu::_th_multinomial_alias_setup
    CUDA: legacy::cuda::_th_multinomial_alias_setup

- func: _multinomial_alias_draw(Tensor J, Tensor q, int num_samples, *, Generator? generator=None) -> Tensor
  variants: function
  dispatch:
    CPU: legacy::cpu::_th_multinomial_alias_draw
    CUDA: legacy::cuda::_th_multinomial_alias_draw

- func: lgamma(Tensor self, *, Tensor(a!) out) -> Tensor(a!)
  dispatch:
    CPU: legacy::cpu::_th_lgamma_out
    CUDA: legacy::cuda::_th_lgamma_out

- func: lgamma(Tensor self) -> Tensor
  variants: method, function
  dispatch:
    CPU: legacy::cpu::_th_lgamma
    CUDA: legacy::cuda::_th_lgamma

- func: digamma(Tensor self, *, Tensor(a!) out) -> Tensor(a!)
  dispatch:
    CPU: legacy::cpu::_th_digamma_out
    CUDA: legacy::cuda::_th_digamma_out

- func: digamma(Tensor self) -> Tensor
  variants: method, function
  dispatch:
    CPU: legacy::cpu::_th_digamma
    CUDA: legacy::cuda::_th_digamma

- func: polygamma(int n, Tensor self, *, Tensor(a!) out) -> Tensor(a!)
  dispatch:
    CPU: legacy::cpu::_th_polygamma_out
    CUDA: legacy::cuda::_th_polygamma_out

- func: polygamma(int n, Tensor self) -> Tensor
  variants: method, function
  dispatch:
    CPU: legacy::cpu::_th_polygamma
    CUDA: legacy::cuda::_th_polygamma

- func: erfinv(Tensor self, *, Tensor(a!) out) -> Tensor(a!)
  dispatch:
    CPU: legacy::cpu::_th_erfinv_out
    CUDA: legacy::cuda::_th_erfinv_out

- func: erfinv(Tensor self) -> Tensor
  variants: method, function
  dispatch:
    CPU: legacy::cpu::_th_erfinv
    CUDA: legacy::cuda::_th_erfinv

- func: dist(Tensor self, Tensor other, Scalar p=2) -> Tensor
  variants: method, function
  dispatch:
    CPU: legacy::cpu::_th_dist
    CUDA: legacy::cuda::_th_dist

- func: atan2(Tensor self, Tensor other, *, Tensor(a!) out) -> Tensor(a!)
  dispatch:
    CPU: legacy::cpu::_th_atan2_out
    CUDA: legacy::cuda::_th_atan2_out

- func: atan2(Tensor self, Tensor other) -> Tensor
  variants: method, function
  dispatch:
    CPU: legacy::cpu::_th_atan2
    CUDA: legacy::cuda::_th_atan2

- func: lerp(Tensor self, Tensor end, Scalar weight, *, Tensor(a!) out) -> Tensor(a!)
  dispatch:
    CPU: lerp_cpu_scalar_out
    CUDA: lerp_cuda_scalar_out

- func: lerp(Tensor self, Tensor end, Tensor weight, *, Tensor(a!) out) -> Tensor(a!)
  dispatch:
    CPU: lerp_cpu_tensor_out
    CUDA: lerp_cuda_tensor_out

- func: lerp(Tensor self, Tensor end, Scalar weight) -> Tensor
  variants: method, function
  dispatch:
    CPU: lerp_cpu_scalar
    CUDA: lerp_cuda_scalar

- func: lerp(Tensor self, Tensor end, Tensor weight) -> Tensor
  variants: method, function
  dispatch:
    CPU: lerp_cpu_tensor
    CUDA: lerp_cuda_tensor

- func: histc(Tensor self, int bins=100, Scalar min=0, Scalar max=0, *, Tensor(a!) out) -> Tensor(a!)
  dispatch:
    CPU: legacy::cpu::_th_histc_out
    CUDA: _histc_out_cuda

- func: histc(Tensor self, int bins=100, Scalar min=0, Scalar max=0) -> Tensor
  variants: method, function
  dispatch:
    CPU: legacy::cpu::_th_histc
    CUDA: _histc_cuda

- func: sign(Tensor self, *, Tensor(a!) out) -> Tensor(a!)
  dispatch:
    CPU: legacy::cpu::_th_sign_out
    CUDA: legacy::cuda::_th_sign_out

- func: sign(Tensor self) -> Tensor
  variants: method, function
  dispatch:
    CPU: legacy::cpu::_th_sign
    CUDA: legacy::cuda::_th_sign

- func: fmod(Tensor self, Scalar other, *, Tensor(a!) out) -> Tensor(a!)
  dispatch:
    CPU: legacy::cpu::_th_fmod_out
    CUDA: legacy::cuda::_th_fmod_out

- func: fmod(Tensor self, Scalar other) -> Tensor
  variants: method, function
  dispatch:
    CPU: legacy::cpu::_th_fmod
    CUDA: legacy::cuda::_th_fmod

- func: fmod(Tensor self, Tensor other, *, Tensor(a!) out) -> Tensor(a!)
  dispatch:
    CPU: legacy::cpu::_th_fmod_out
    CUDA: legacy::cuda::_th_fmod_out

- func: fmod(Tensor self, Tensor other) -> Tensor
  variants: method, function
  dispatch:
    CPU: legacy::cpu::_th_fmod
    CUDA: legacy::cuda::_th_fmod

- func: remainder(Tensor self, Scalar other, *, Tensor(a!) out) -> Tensor(a!)
  dispatch:
    CPU: legacy::cpu::_th_remainder_out
    CUDA: legacy::cuda::_th_remainder_out

- func: remainder(Tensor self, Scalar other) -> Tensor
  variants: method, function
  dispatch:
    CPU: legacy::cpu::_th_remainder
    CUDA: legacy::cuda::_th_remainder

- func: remainder(Tensor self, Tensor other, *, Tensor(a!) out) -> Tensor(a!)
  dispatch:
    CPU: legacy::cpu::_th_remainder_out
    CUDA: legacy::cuda::_th_remainder_out

- func: remainder(Tensor self, Tensor other) -> Tensor
  variants: method, function
  dispatch:
    CPU: legacy::cpu::_th_remainder
    CUDA: legacy::cuda::_th_remainder

- func: min(Tensor self, Tensor other, *, Tensor(a!) out) -> Tensor(a!)
  dispatch:
    CPU: legacy::cpu::_th_min_out
    CUDA: legacy::cuda::_th_min_out

- func: min(Tensor self, Tensor other) -> Tensor
  variants: method, function
  dispatch:
    CPU: legacy::cpu::_th_min
    CUDA: legacy::cuda::_th_min

- func: min(Tensor self) -> Tensor
  variants: method, function
  dispatch:
    CPU: legacy::cpu::_th_min
    CUDA: legacy::cuda::_th_min

- func: max(Tensor self, Tensor other, *, Tensor(a!) out) -> Tensor(a!)
  dispatch:
    CPU: legacy::cpu::_th_max_out
    CUDA: legacy::cuda::_th_max_out

- func: max(Tensor self, Tensor other) -> Tensor
  variants: method, function
  dispatch:
    CPU: legacy::cpu::_th_max
    CUDA: legacy::cuda::_th_max

- func: max(Tensor self) -> Tensor
  variants: method, function
  dispatch:
    CPU: legacy::cpu::_th_max
    CUDA: legacy::cuda::_th_max

- func: median(Tensor self) -> Tensor
  variants: method, function
  dispatch:
    CPU: median_cpu
    CUDA: median_cuda

- func: sort(Tensor self, int dim=-1, bool descending=False, *, Tensor(a!) values, Tensor(b!) indices) -> (Tensor(a!) values, Tensor(b!) indices)
  dispatch:
    CPU: legacy::cpu::_th_sort_out
    CUDA: legacy::cuda::_th_sort_out

- func: sort(Tensor self, int dim=-1, bool descending=False) -> (Tensor values, Tensor indices)
  variants: method, function
  dispatch:
    CPU: legacy::cpu::_th_sort
    CUDA: legacy::cuda::_th_sort

- func: argsort(Tensor self, int dim=-1, bool descending=False) -> Tensor
  variants: method, function

- func: topk(Tensor self, int k, int dim=-1, bool largest=True, bool sorted=True, *, Tensor(a!) values, Tensor(b!) indices) ->(Tensor(a!) values, Tensor(b!) indices)
  dispatch:
    CPU: legacy::cpu::_th_topk_out
    CUDA: legacy::cuda::_th_topk_out

- func: topk(Tensor self, int k, int dim=-1, bool largest=True, bool sorted=True) -> (Tensor values, Tensor indices)
  variants: method, function
  dispatch:
    CPU: legacy::cpu::_th_topk
    CUDA: legacy::cuda::_th_topk

- func: all(Tensor self) -> Tensor
  variants: method, function

- func: any(Tensor self) -> Tensor
  variants: method, function

- func: renorm(Tensor self, Scalar p, int dim, Scalar maxnorm, *, Tensor(a!) out) -> Tensor(a!)
  dispatch:
    CPU: legacy::cpu::_th_renorm_out
    CUDA: legacy::cuda::_th_renorm_out

- func: renorm(Tensor self, Scalar p, int dim, Scalar maxnorm) -> Tensor
  variants: method, function
  dispatch:
    CPU: legacy::cpu::_th_renorm
    CUDA: legacy::cuda::_th_renorm

- func: unfold(Tensor(a) self, int dimension, int size, int step) -> Tensor(a)
  variants: method
  dispatch:
    CPU: legacy::cpu::_th_unfold
    CUDA: legacy::cuda::_th_unfold

- func: equal(Tensor self, Tensor other) -> bool
  variants: method, function
  dispatch:
    CPU: legacy::cpu::_th_equal
    CUDA: legacy::cuda::_th_equal

- func: pow(Tensor self, Tensor exponent, *, Tensor(a!) out) -> Tensor(a!)
  dispatch:
    CPU: legacy::cpu::_th_pow_out
    CUDA: legacy::cuda::_th_pow_out

- func: pow(Tensor self, Tensor exponent) -> Tensor
  variants: method, function
  dispatch:
    CPU: legacy::cpu::_th_pow
    CUDA: legacy::cuda::_th_pow

- func: pow(Scalar self, Tensor exponent, *, Tensor(a!) out) -> Tensor(a!)
  dispatch:
    CPU: legacy::cpu::_th_pow_out
    CUDA: legacy::cuda::_th_pow_out

- func: pow(Scalar self, Tensor exponent) -> Tensor
  dispatch:
    CPU: legacy::cpu::_th_pow
    CUDA: legacy::cuda::_th_pow

- func: normal(Tensor mean, float std=1, *, Generator? generator=None, Tensor(a!) out) -> Tensor(a!)
  dispatch:
    CPU: legacy::cpu::_th_normal_out
    CUDA: normal_out_cuda

- func: normal(Tensor mean, float std=1, *, Generator? generator=None) -> Tensor
  dispatch:
    CPU: legacy::cpu::_th_normal
    CUDA: normal_cuda

- func: normal(float mean, Tensor std, *, Generator? generator=None, Tensor(a!) out) -> Tensor(a!)
  dispatch:
    CPU: legacy::cpu::_th_normal_out
    CUDA: normal_out_cuda

- func: normal(float mean, Tensor std, *, Generator? generator=None) -> Tensor
  dispatch:
    CPU: legacy::cpu::_th_normal
    CUDA: normal_cuda

- func: normal(Tensor mean, Tensor std, *, Generator? generator=None, Tensor(a!) out) -> Tensor(a!)
  dispatch:
    CPU: legacy::cpu::_th_normal_out
    CUDA: normal_out_cuda

- func: normal(Tensor mean, Tensor std, *, Generator? generator=None) -> Tensor
  dispatch:
    CPU: legacy::cpu::_th_normal
    CUDA: normal_cuda

- func: alias(Tensor(a) self) -> Tensor(a)
  variants: method, function
  dispatch:
    CPU: legacy::cpu::_th_alias
    CUDA: legacy::cuda::_th_alias

- func: _dirichlet_grad(Tensor x, Tensor alpha, Tensor total, *, Tensor(a!) out) -> Tensor(a!)
  dispatch:
    CPU: legacy::cpu::_th_dirichlet_grad_out

- func: _dirichlet_grad(Tensor x, Tensor alpha, Tensor total) -> Tensor
  dispatch:
    CPU: legacy::cpu::_th_dirichlet_grad

- func: _addr(Tensor self, Tensor vec1, Tensor vec2, *, Scalar beta=1, Scalar alpha=1) -> Tensor
  dispatch:
    CPU: legacy::cpu::_th_addr
    CUDA: legacy::cuda::_th_addr

- func: _addr_(Tensor(a!) self, Tensor vec1, Tensor vec2, *, Scalar beta=1, Scalar alpha=1) -> Tensor(a!)
  dispatch:
    CPU: legacy::cpu::_th_addr_
    CUDA: legacy::cuda::_th_addr_

- func: _addr(Tensor self, Tensor vec1, Tensor vec2, *, Scalar beta=1, Scalar alpha=1, Tensor(a!) out) -> Tensor(a!)
  dispatch:
    CPU: legacy::cpu::_th_addr_out
    CUDA: legacy::cuda::_th_addr_out

- func: _index_copy_(Tensor(a!) self, int dim, Tensor index, Tensor source) -> Tensor(a!)
  dispatch:
    CPU: legacy::cpu::_th_index_copy_
    CUDA: legacy::cuda::_th_index_copy_

- func: _cumsum(Tensor self, int dim) -> Tensor
  dispatch:
    CPU: legacy::cpu::_th_cumsum
    CUDA: legacy::cuda::_th_cumsum

- func: _cumsum(Tensor self, int dim, *, Tensor(a!) out) -> Tensor(a!)
  dispatch:
    CPU: legacy::cpu::_th_cumsum_out
    CUDA: legacy::cuda::_th_cumsum_out

- func: _cumprod(Tensor self, int dim) -> Tensor
  dispatch:
    CPU: legacy::cpu::_th_cumprod
    CUDA: legacy::cuda::_th_cumprod

- func: _cumprod(Tensor self, int dim, *, Tensor(a!) out) -> Tensor(a!)
  dispatch:
    CPU: legacy::cpu::_th_cumprod_out
    CUDA: legacy::cuda::_th_cumprod_out

- func: _var(Tensor self, bool unbiased=True) -> Tensor
  dispatch:
    CPU: legacy::cpu::_th_var
    CUDA: legacy::cuda::_th_var

- func: _std(Tensor self, bool unbiased=True) -> Tensor
  dispatch:
    CPU: legacy::cpu::_th_std
    CUDA: legacy::cuda::_th_std

- func: _addmm(Tensor self, Tensor mat1, Tensor mat2, *, Scalar beta=1, Scalar alpha=1, Tensor(a!) out) -> Tensor(a!)
  dispatch:
    CPU: legacy::cpu::_th_addmm_out
    CUDA: legacy::cuda::_th_addmm_out

- func: _addmm(Tensor self, Tensor mat1, Tensor mat2, *, Scalar beta=1, Scalar alpha=1) -> Tensor
  dispatch:
    CPU: legacy::cpu::_th_addmm
    CUDA: legacy::cuda::_th_addmm

- func: _addmm_(Tensor(a!) self, Tensor mat1, Tensor mat2, *, Scalar beta=1, Scalar alpha=1) -> Tensor(a!)
  dispatch:
    CPU: legacy::cpu::_th_addmm_
    CUDA: legacy::cuda::_th_addmm_

- func: _cat(Tensor[] tensors, int dim=0) -> Tensor
  dispatch:
    CPU: legacy::cpu::_th_cat
    CUDA: legacy::cuda::_th_cat

- func: _cat(Tensor[] tensors, int dim=0, *, Tensor(a!) out) -> Tensor(a!)
  dispatch:
    CPU: legacy::cpu::_th_cat_out
    CUDA: legacy::cuda::_th_cat_out

- func: _mode(Tensor self, int dim=-1, bool keepdim=False) -> (Tensor, Tensor)
  dispatch:
    CPU: legacy::cpu::_th_mode
    CUDA: legacy::cuda::_th_mode

- func: _mode(Tensor self, int dim=-1, bool keepdim=False, *, Tensor(a!) values, Tensor(b!) indices) -> (Tensor(a!), Tensor(b!))
  dispatch:
    CPU: legacy::cpu::_th_mode_out
    CUDA: legacy::cuda::_th_mode_out

- func: _max(Tensor self, int dim, bool keepdim=False) -> (Tensor, Tensor)
  dispatch:
    CPU: legacy::cpu::_th_max
    CUDA: legacy::cuda::_th_max

- func: _max(Tensor self, int dim, bool keepdim=False, *, Tensor(a!) max, Tensor(b!) max_indices) -> (Tensor(a!), Tensor(b!))
  dispatch:
    CPU: legacy::cpu::_th_max_out
    CUDA: legacy::cuda::_th_max_out

- func: _min(Tensor self, int dim, bool keepdim=False) -> (Tensor, Tensor)
  dispatch:
    CPU: legacy::cpu::_th_min
    CUDA: legacy::cuda::_th_min

- func: _min(Tensor self, int dim, bool keepdim=False, *, Tensor(a!) min, Tensor(b!) min_indices) -> (Tensor(a!), Tensor(b!))
  dispatch:
    CPU: legacy::cpu::_th_min_out
    CUDA: legacy::cuda::_th_min_out

## NN wrappers

- func: binary_cross_entropy(Tensor self, Tensor target, Tensor? weight=None, int reduction=Mean, *, Tensor(a!) out) -> Tensor(a!)
  python_module: nn
  dispatch:
    CPU: legacy::cpu::_thnn_binary_cross_entropy_forward_out
    CUDA: legacy::cuda::_thnn_binary_cross_entropy_forward_out

- func: binary_cross_entropy(Tensor self, Tensor target, Tensor? weight=None, int reduction=Mean) -> Tensor
  python_module: nn
  dispatch:
    CPU: legacy::cpu::_thnn_binary_cross_entropy_forward
    CUDA: legacy::cuda::_thnn_binary_cross_entropy_forward

- func: binary_cross_entropy_backward(Tensor grad_output, Tensor self, Tensor target, Tensor? weight=None, int reduction=Mean, *, Tensor(a!) grad_input) -> Tensor(a!)
  python_module: nn
  dispatch:
    CPU: legacy::cpu::_thnn_binary_cross_entropy_backward_out
    CUDA: legacy::cuda::_thnn_binary_cross_entropy_backward_out

- func: binary_cross_entropy_backward(Tensor grad_output, Tensor self, Tensor target, Tensor? weight=None, int reduction=Mean) -> Tensor
  python_module: nn
  dispatch:
    CPU: legacy::cpu::_thnn_binary_cross_entropy_backward
    CUDA: legacy::cuda::_thnn_binary_cross_entropy_backward

- func: mse_loss(Tensor self, Tensor target, int reduction=Mean, *, Tensor(a!) out) -> Tensor(a!)
  python_module: nn
  dispatch:
    CPU: legacy::cpu::_thnn_mse_loss_forward_out
    CUDA: legacy::cuda::_thnn_mse_loss_forward_out

- func: mse_loss(Tensor self, Tensor target, int reduction=Mean) -> Tensor
  python_module: nn
  dispatch:
    CPU: legacy::cpu::_thnn_mse_loss_forward
    CUDA: legacy::cuda::_thnn_mse_loss_forward

- func: mse_loss_backward(Tensor grad_output, Tensor self, Tensor target, int reduction, *, Tensor(a!) grad_input) -> Tensor(a!)
  python_module: nn
  dispatch:
    CPU: legacy::cpu::_thnn_mse_loss_backward_out
    CUDA: legacy::cuda::_thnn_mse_loss_backward_out

- func: mse_loss_backward(Tensor grad_output, Tensor self, Tensor target, int reduction) -> Tensor
  python_module: nn
  dispatch:
    CPU: legacy::cpu::_thnn_mse_loss_backward
    CUDA: legacy::cuda::_thnn_mse_loss_backward

- func: l1_loss(Tensor self, Tensor target, int reduction=Mean, *, Tensor(a!) out) -> Tensor(a!)
  python_module: nn
  dispatch:
    CPU: legacy::cpu::_thnn_l1_loss_forward_out
    CUDA: legacy::cuda::_thnn_l1_loss_forward_out

- func: l1_loss(Tensor self, Tensor target, int reduction=Mean) -> Tensor
  python_module: nn
  dispatch:
    CPU: legacy::cpu::_thnn_l1_loss_forward
    CUDA: legacy::cuda::_thnn_l1_loss_forward

- func: l1_loss_backward(Tensor grad_output, Tensor self, Tensor target, int reduction, *, Tensor(a!) grad_input) -> Tensor(a!)
  python_module: nn
  dispatch:
    CPU: legacy::cpu::_thnn_l1_loss_backward_out
    CUDA: legacy::cuda::_thnn_l1_loss_backward_out

- func: l1_loss_backward(Tensor grad_output, Tensor self, Tensor target, int reduction) -> Tensor
  python_module: nn
  dispatch:
    CPU: legacy::cpu::_thnn_l1_loss_backward
    CUDA: legacy::cuda::_thnn_l1_loss_backward

- func: multi_margin_loss(Tensor self, Tensor target, Scalar p=1, Scalar margin=1, Tensor? weight=None, int reduction=Mean, *, Tensor(a!) out) -> Tensor(a!)
  python_module: nn
  dispatch:
    CPU: legacy::cpu::_thnn_multi_margin_loss_forward_out
    CUDA: legacy::cuda::_thnn_multi_margin_loss_forward_out

- func: multi_margin_loss(Tensor self, Tensor target, Scalar p=1, Scalar margin=1, Tensor? weight=None, int reduction=Mean) -> Tensor
  python_module: nn
  dispatch:
    CPU: legacy::cpu::_thnn_multi_margin_loss_forward
    CUDA: legacy::cuda::_thnn_multi_margin_loss_forward

- func: multi_margin_loss_backward(Tensor grad_output, Tensor self, Tensor target, Scalar p, Scalar margin, Tensor? weight=None, int reduction=Mean, *, Tensor(a!) grad_input) -> Tensor(a!)
  python_module: nn
  dispatch:
    CPU: legacy::cpu::_thnn_multi_margin_loss_backward_out
    CUDA: legacy::cuda::_thnn_multi_margin_loss_backward_out

- func: multi_margin_loss_backward(Tensor grad_output, Tensor self, Tensor target, Scalar p, Scalar margin, Tensor? weight=None, int reduction=Mean) -> Tensor
  python_module: nn
  dispatch:
    CPU: legacy::cpu::_thnn_multi_margin_loss_backward
    CUDA: legacy::cuda::_thnn_multi_margin_loss_backward

- func: multilabel_margin_loss(Tensor self, Tensor target, int reduction=Mean, *, Tensor(a!) out) -> Tensor(a!)
  python_module: nn

- func: multilabel_margin_loss(Tensor self, Tensor target, int reduction=Mean) -> Tensor
  python_module: nn

- func: multilabel_margin_loss_forward(Tensor self, Tensor target, int reduction, *, Tensor(a!) output, Tensor(b!) is_target) -> (Tensor(a!), Tensor(b!))
  python_module: nn
  dispatch:
    CPU: legacy::cpu::_thnn_multilabel_margin_loss_forward_out
    CUDA: legacy::cuda::_thnn_multilabel_margin_loss_forward_out

- func: multilabel_margin_loss_forward(Tensor self, Tensor target, int reduction) -> (Tensor output, Tensor is_target)
  python_module: nn
  dispatch:
    CPU: legacy::cpu::_thnn_multilabel_margin_loss_forward
    CUDA: legacy::cuda::_thnn_multilabel_margin_loss_forward

- func: multilabel_margin_loss_backward(Tensor grad_output, Tensor self, Tensor target, int reduction, Tensor is_target, *, Tensor(a!) grad_input) -> Tensor(a!)
  python_module: nn
  dispatch:
    CPU: legacy::cpu::_thnn_multilabel_margin_loss_backward_out
    CUDA: legacy::cuda::_thnn_multilabel_margin_loss_backward_out

- func: multilabel_margin_loss_backward(Tensor grad_output, Tensor self, Tensor target, int reduction, Tensor is_target) -> Tensor
  python_module: nn
  dispatch:
    CPU: legacy::cpu::_thnn_multilabel_margin_loss_backward
    CUDA: legacy::cuda::_thnn_multilabel_margin_loss_backward

- func: nll_loss(Tensor self, Tensor target, Tensor? weight=None, int reduction=Mean, int ignore_index=-100, *, Tensor(a!) out) -> Tensor(a!)
  python_module: nn

- func: nll_loss(Tensor self, Tensor target, Tensor? weight=None, int reduction=Mean, int ignore_index=-100) -> Tensor
  python_module: nn

- func: nll_loss_forward(Tensor self, Tensor target, Tensor? weight, int reduction, int ignore_index, *, Tensor(a!) output, Tensor(b!) total_weight) -> (Tensor(a!), Tensor(b!))
  python_module: nn
  dispatch:
    CPU: legacy::cpu::_thnn_nll_loss_forward_out
    CUDA: legacy::cuda::_thnn_nll_loss_forward_out

- func: nll_loss_forward(Tensor self, Tensor target, Tensor? weight, int reduction, int ignore_index) -> (Tensor output, Tensor total_weight)
  python_module: nn
  dispatch:
    CPU: legacy::cpu::_thnn_nll_loss_forward
    CUDA: legacy::cuda::_thnn_nll_loss_forward

- func: nll_loss_backward(Tensor grad_output, Tensor self, Tensor target, Tensor? weight, int reduction, int ignore_index, Tensor total_weight, *, Tensor(a!) grad_input) -> Tensor(a!)
  python_module: nn
  dispatch:
    CPU: legacy::cpu::_thnn_nll_loss_backward_out
    CUDA: legacy::cuda::_thnn_nll_loss_backward_out

- func: nll_loss_backward(Tensor grad_output, Tensor self, Tensor target, Tensor? weight, int reduction, int ignore_index, Tensor total_weight) -> Tensor
  python_module: nn
  dispatch:
    CPU: legacy::cpu::_thnn_nll_loss_backward
    CUDA: legacy::cuda::_thnn_nll_loss_backward

- func: nll_loss2d(Tensor self, Tensor target, Tensor? weight=None, int reduction=Mean, int ignore_index=-100, *, Tensor(a!) out) -> Tensor(a!)
  python_module: nn

- func: nll_loss2d(Tensor self, Tensor target, Tensor? weight=None, int reduction=Mean, int ignore_index=-100) -> Tensor
  python_module: nn

- func: nll_loss2d_forward(Tensor self, Tensor target, Tensor? weight, int reduction, int ignore_index, *, Tensor(a!) output, Tensor(b!) total_weight) -> (Tensor(a!), Tensor(b!))
  python_module: nn
  dispatch:
    CPU: legacy::cpu::_thnn_nll_loss2d_forward_out
    CUDA: legacy::cuda::_thnn_nll_loss2d_forward_out

- func: nll_loss2d_forward(Tensor self, Tensor target, Tensor? weight, int reduction, int ignore_index) -> (Tensor output, Tensor total_weight)
  python_module: nn
  dispatch:
    CPU: legacy::cpu::_thnn_nll_loss2d_forward
    CUDA: legacy::cuda::_thnn_nll_loss2d_forward

- func: nll_loss2d_backward(Tensor grad_output, Tensor self, Tensor target, Tensor? weight, int reduction, int ignore_index, Tensor total_weight, *, Tensor(a!) grad_input) -> Tensor(a!)
  python_module: nn
  dispatch:
    CPU: legacy::cpu::_thnn_nll_loss2d_backward_out
    CUDA: legacy::cuda::_thnn_nll_loss2d_backward_out

- func: nll_loss2d_backward(Tensor grad_output, Tensor self, Tensor target, Tensor? weight, int reduction, int ignore_index, Tensor total_weight) -> Tensor
  python_module: nn
  dispatch:
    CPU: legacy::cpu::_thnn_nll_loss2d_backward
    CUDA: legacy::cuda::_thnn_nll_loss2d_backward

- func: smooth_l1_loss(Tensor self, Tensor target, int reduction=Mean, *, Tensor(a!) out) -> Tensor(a!)
  python_module: nn
  dispatch:
    CPU: legacy::cpu::_thnn_smooth_l1_loss_forward_out
    CUDA: legacy::cuda::_thnn_smooth_l1_loss_forward_out

- func: smooth_l1_loss(Tensor self, Tensor target, int reduction=Mean) -> Tensor
  python_module: nn
  dispatch:
    CPU: legacy::cpu::_thnn_smooth_l1_loss_forward
    CUDA: legacy::cuda::_thnn_smooth_l1_loss_forward

- func: smooth_l1_loss_backward(Tensor grad_output, Tensor self, Tensor target, int reduction, *, Tensor(a!) grad_input) -> Tensor(a!)
  python_module: nn
  dispatch:
    CPU: legacy::cpu::_thnn_smooth_l1_loss_backward_out
    CUDA: legacy::cuda::_thnn_smooth_l1_loss_backward_out

- func: smooth_l1_loss_backward(Tensor grad_output, Tensor self, Tensor target, int reduction) -> Tensor
  python_module: nn
  dispatch:
    CPU: legacy::cpu::_thnn_smooth_l1_loss_backward
    CUDA: legacy::cuda::_thnn_smooth_l1_loss_backward

- func: soft_margin_loss(Tensor self, Tensor target, int reduction=Mean, *, Tensor(a!) out) -> Tensor(a!)
  python_module: nn
  dispatch:
    CPU: legacy::cpu::_thnn_soft_margin_loss_forward_out
    CUDA: legacy::cuda::_thnn_soft_margin_loss_forward_out

- func: soft_margin_loss(Tensor self, Tensor target, int reduction=Mean) -> Tensor
  python_module: nn
  dispatch:
    CPU: legacy::cpu::_thnn_soft_margin_loss_forward
    CUDA: legacy::cuda::_thnn_soft_margin_loss_forward

- func: soft_margin_loss_backward(Tensor grad_output, Tensor self, Tensor target, int reduction, *, Tensor(a!) grad_input) -> Tensor(a!)
  python_module: nn
  dispatch:
    CPU: legacy::cpu::_thnn_soft_margin_loss_backward_out
    CUDA: legacy::cuda::_thnn_soft_margin_loss_backward_out

- func: soft_margin_loss_backward(Tensor grad_output, Tensor self, Tensor target, int reduction) -> Tensor
  python_module: nn
  dispatch:
    CPU: legacy::cpu::_thnn_soft_margin_loss_backward
    CUDA: legacy::cuda::_thnn_soft_margin_loss_backward

- func: elu(Tensor self, Scalar alpha=1, Scalar scale=1, Scalar input_scale=1, *, Tensor(a!) out) -> Tensor(a!)
  python_module: nn
  dispatch:
    CPU: legacy::cpu::_thnn_elu_forward_out
    CUDA: legacy::cuda::_thnn_elu_forward_out

- func: elu(Tensor self, Scalar alpha=1, Scalar scale=1, Scalar input_scale=1) -> Tensor
  python_module: nn
  dispatch:
    CPU: legacy::cpu::_thnn_elu_forward
    CUDA: legacy::cuda::_thnn_elu_forward

- func: elu_backward(Tensor grad_output, Scalar alpha, Scalar scale, Scalar input_scale, Tensor output, *, Tensor(a!) grad_input) -> Tensor(a!)
  python_module: nn
  dispatch:
    CPU: legacy::cpu::_thnn_elu_backward_out
    CUDA: legacy::cuda::_thnn_elu_backward_out

- func: elu_backward(Tensor grad_output, Scalar alpha, Scalar scale, Scalar input_scale, Tensor output) -> Tensor
  python_module: nn
  dispatch:
    CPU: legacy::cpu::_thnn_elu_backward
    CUDA: legacy::cuda::_thnn_elu_backward

- func: elu_(Tensor(a!) self, Scalar alpha=1, Scalar scale=1, Scalar input_scale=1) -> Tensor(a!)
  python_module: nn
  dispatch:
    CPU: legacy::cpu::_thnn_elu_forward_
    CUDA: legacy::cuda::_thnn_elu_forward_

- func: glu(Tensor self, int dim=-1, *, Tensor(a!) out) -> Tensor(a!)
  python_module: nn
  dispatch:
    CPU: legacy::cpu::_thnn_glu_forward_out
    CUDA: legacy::cuda::_thnn_glu_forward_out

- func: glu(Tensor self, int dim=-1) -> Tensor
  python_module: nn
  dispatch:
    CPU: legacy::cpu::_thnn_glu_forward
    CUDA: legacy::cuda::_thnn_glu_forward

- func: glu_backward(Tensor grad_output, Tensor self, int dim, *, Tensor(a!) grad_input) -> Tensor(a!)
  python_module: nn
  dispatch:
    CPU: legacy::cpu::_thnn_glu_backward_out
    CUDA: legacy::cuda::_thnn_glu_backward_out

- func: glu_backward(Tensor grad_output, Tensor self, int dim) -> Tensor
  python_module: nn
  dispatch:
    CPU: legacy::cpu::_thnn_glu_backward
    CUDA: legacy::cuda::_thnn_glu_backward

- func: hardtanh(Tensor self, Scalar min_val=-1, Scalar max_val=1, *, Tensor(a!) out) -> Tensor(a!)
  python_module: nn
  dispatch:
    CPU: legacy::cpu::_thnn_hardtanh_forward_out
    CUDA: legacy::cuda::_thnn_hardtanh_forward_out

- func: hardtanh(Tensor self, Scalar min_val=-1, Scalar max_val=1) -> Tensor
  python_module: nn
  dispatch:
    CPU: legacy::cpu::_thnn_hardtanh_forward
    CUDA: legacy::cuda::_thnn_hardtanh_forward

- func: hardtanh_backward(Tensor grad_output, Tensor self, Scalar min_val, Scalar max_val, *, Tensor(a!) grad_input) -> Tensor(a!)
  python_module: nn
  dispatch:
    CPU: legacy::cpu::_thnn_hardtanh_backward_out
    CUDA: legacy::cuda::_thnn_hardtanh_backward_out

- func: hardtanh_backward(Tensor grad_output, Tensor self, Scalar min_val, Scalar max_val) -> Tensor
  python_module: nn
  dispatch:
    CPU: legacy::cpu::_thnn_hardtanh_backward
    CUDA: legacy::cuda::_thnn_hardtanh_backward

- func: hardtanh_(Tensor(a!) self, Scalar min_val=-1, Scalar max_val=1) -> Tensor(a!)
  python_module: nn
  dispatch:
    CPU: legacy::cpu::_thnn_hardtanh_forward_
    CUDA: legacy::cuda::_thnn_hardtanh_forward_

- func: leaky_relu(Tensor self, Scalar negative_slope=0.01, *, Tensor(a!) out) -> Tensor(a!)
  python_module: nn
  dispatch:
    CPU: legacy::cpu::_thnn_leaky_relu_forward_out
    CUDA: legacy::cuda::_thnn_leaky_relu_forward_out

- func: leaky_relu(Tensor self, Scalar negative_slope=0.01) -> Tensor
  python_module: nn
  dispatch:
    CPU: legacy::cpu::_thnn_leaky_relu_forward
    CUDA: legacy::cuda::_thnn_leaky_relu_forward

- func: leaky_relu_backward(Tensor grad_output, Tensor self, Scalar negative_slope, *, Tensor(a!) grad_input) -> Tensor(a!)
  python_module: nn
  dispatch:
    CPU: legacy::cpu::_thnn_leaky_relu_backward_out
    CUDA: legacy::cuda::_thnn_leaky_relu_backward_out

- func: leaky_relu_backward(Tensor grad_output, Tensor self, Scalar negative_slope) -> Tensor
  python_module: nn
  dispatch:
    CPU: legacy::cpu::_thnn_leaky_relu_backward
    CUDA: legacy::cuda::_thnn_leaky_relu_backward

- func: leaky_relu_(Tensor(a!) self, Scalar negative_slope=0.01) -> Tensor(a!)
  python_module: nn
  dispatch:
    CPU: legacy::cpu::_thnn_leaky_relu_forward_
    CUDA: legacy::cuda::_thnn_leaky_relu_forward_

- func: log_sigmoid(Tensor self, *, Tensor(a!) out) -> Tensor(a!)
  python_module: nn

- func: log_sigmoid(Tensor self) -> Tensor
  python_module: nn

- func: log_sigmoid_forward(Tensor self, *, Tensor(a!) output, Tensor(b!) buffer) -> (Tensor(a!), Tensor(b!))
  python_module: nn
  dispatch:
    CPU: legacy::cpu::_thnn_log_sigmoid_forward_out
    CUDA: legacy::cuda::_thnn_log_sigmoid_forward_out

- func: log_sigmoid_forward(Tensor self) -> (Tensor output, Tensor buffer)
  python_module: nn
  dispatch:
    CPU: legacy::cpu::_thnn_log_sigmoid_forward
    CUDA: legacy::cuda::_thnn_log_sigmoid_forward

- func: log_sigmoid_backward(Tensor grad_output, Tensor self, Tensor buffer, *, Tensor(a!) grad_input) -> Tensor(a!)
  python_module: nn
  dispatch:
    CPU: legacy::cpu::_thnn_log_sigmoid_backward_out
    CUDA: legacy::cuda::_thnn_log_sigmoid_backward_out

- func: log_sigmoid_backward(Tensor grad_output, Tensor self, Tensor buffer) -> Tensor
  python_module: nn
  dispatch:
    CPU: legacy::cpu::_thnn_log_sigmoid_backward
    CUDA: legacy::cuda::_thnn_log_sigmoid_backward

- func: rrelu_with_noise(Tensor self, Tensor noise, Scalar lower=0.125, Scalar upper=0.3333333333333333, bool training=False, Generator? generator=None, *, Tensor(a!) out) -> Tensor(a!)
  python_module: nn
  dispatch:
    CPU: legacy::cpu::_thnn_rrelu_with_noise_forward_out
    CUDA: legacy::cuda::_thnn_rrelu_with_noise_forward_out

- func: rrelu_with_noise(Tensor self, Tensor noise, Scalar lower=0.125, Scalar upper=0.3333333333333333, bool training=False, Generator? generator=None) -> Tensor
  python_module: nn
  dispatch:
    CPU: legacy::cpu::_thnn_rrelu_with_noise_forward
    CUDA: legacy::cuda::_thnn_rrelu_with_noise_forward

- func: rrelu_with_noise_backward(Tensor grad_output, Tensor self, Tensor noise, Scalar lower, Scalar upper, bool training, *, Tensor(a!) grad_input) -> Tensor(a!)
  python_module: nn
  dispatch:
    CPU: legacy::cpu::_thnn_rrelu_with_noise_backward_out
    CUDA: legacy::cuda::_thnn_rrelu_with_noise_backward_out

- func: rrelu_with_noise_backward(Tensor grad_output, Tensor self, Tensor noise, Scalar lower, Scalar upper, bool training) -> Tensor
  python_module: nn
  dispatch:
    CPU: legacy::cpu::_thnn_rrelu_with_noise_backward
    CUDA: legacy::cuda::_thnn_rrelu_with_noise_backward

- func: rrelu_with_noise_(Tensor(a!) self, Tensor noise, Scalar lower=0.125, Scalar upper=0.3333333333333333, bool training=False, Generator? generator=None) -> Tensor(a!)
  python_module: nn
  dispatch:
    CPU: legacy::cpu::_thnn_rrelu_with_noise_forward_
    CUDA: legacy::cuda::_thnn_rrelu_with_noise_forward_

- func: softplus(Tensor self, Scalar beta=1, Scalar threshold=20, *, Tensor(a!) out) -> Tensor(a!)
  python_module: nn
  dispatch:
    CPU: legacy::cpu::_thnn_softplus_forward_out
    CUDA: legacy::cuda::_thnn_softplus_forward_out

- func: softplus(Tensor self, Scalar beta=1, Scalar threshold=20) -> Tensor
  python_module: nn
  dispatch:
    CPU: legacy::cpu::_thnn_softplus_forward
    CUDA: legacy::cuda::_thnn_softplus_forward

- func: softplus_backward(Tensor grad_output, Tensor self, Scalar beta, Scalar threshold, Tensor output, *, Tensor(a!) grad_input) -> Tensor(a!)
  python_module: nn
  dispatch:
    CPU: legacy::cpu::_thnn_softplus_backward_out
    CUDA: legacy::cuda::_thnn_softplus_backward_out

- func: softplus_backward(Tensor grad_output, Tensor self, Scalar beta, Scalar threshold, Tensor output) -> Tensor
  python_module: nn
  dispatch:
    CPU: legacy::cpu::_thnn_softplus_backward
    CUDA: legacy::cuda::_thnn_softplus_backward

- func: softshrink(Tensor self, Scalar lambd=0.5, *, Tensor(a!) out) -> Tensor(a!)
  python_module: nn
  dispatch:
    CPU: legacy::cpu::_thnn_softshrink_forward_out
    CUDA: legacy::cuda::_thnn_softshrink_forward_out

- func: softshrink(Tensor self, Scalar lambd=0.5) -> Tensor
  python_module: nn
  dispatch:
    CPU: legacy::cpu::_thnn_softshrink_forward
    CUDA: legacy::cuda::_thnn_softshrink_forward

- func: softshrink_backward(Tensor grad_output, Tensor self, Scalar lambd, *, Tensor(a!) grad_input) -> Tensor(a!)
  python_module: nn
  dispatch:
    CPU: legacy::cpu::_thnn_softshrink_backward_out
    CUDA: legacy::cuda::_thnn_softshrink_backward_out

- func: softshrink_backward(Tensor grad_output, Tensor self, Scalar lambd) -> Tensor
  python_module: nn
  dispatch:
    CPU: legacy::cpu::_thnn_softshrink_backward
    CUDA: legacy::cuda::_thnn_softshrink_backward

- func: adaptive_avg_pool2d(Tensor self, int[2] output_size, *, Tensor(a!) out) -> Tensor(a!)
  python_module: nn
  dispatch:
    CPU: adaptive_avg_pool2d_out_cpu
    CUDA: adaptive_avg_pool2d_out_cuda
    MkldnnCPU: mkldnn_adaptive_avg_pool2d_out

- func: adaptive_avg_pool2d(Tensor self, int[2] output_size) -> Tensor
  python_module: nn

- func: mkldnn_adaptive_avg_pool2d(Tensor self, int[2] output_size) -> Tensor
  dispatch:
    MkldnnCPU: mkldnn_adaptive_avg_pool2d
  requires_tensor: True

- func: _adaptive_avg_pool2d(Tensor self, int[2] output_size) -> Tensor
  dispatch:
    CPU: adaptive_avg_pool2d_cpu
    CUDA: adaptive_avg_pool2d_cuda

- func: _adaptive_avg_pool2d_backward(Tensor grad_output, Tensor self) -> Tensor
  python_module: nn
  dispatch:
    CPU: adaptive_avg_pool2d_backward_cpu
    CUDA: adaptive_avg_pool2d_backward_cuda

- func: adaptive_avg_pool3d(Tensor self, int[3] output_size, *, Tensor(a!) out) -> Tensor(a!)
  python_module: nn
  dispatch:
    CPU: adaptive_avg_pool3d_out_cpu
    CUDA: adaptive_avg_pool3d_out_cuda

- func: adaptive_avg_pool3d(Tensor self, int[3] output_size) -> Tensor
  python_module: nn
  dispatch:
    CPU: adaptive_avg_pool3d_cpu
    CUDA: adaptive_avg_pool3d_cuda

- func: adaptive_avg_pool3d_backward(Tensor grad_output, Tensor self, *, Tensor(a!) grad_input) -> Tensor(a!)
  python_module: nn
  dispatch:
    CPU: adaptive_avg_pool3d_backward_out_cpu
    CUDA: adaptive_avg_pool3d_backward_out_cuda

- func: adaptive_avg_pool3d_backward(Tensor grad_output, Tensor self) -> Tensor
  python_module: nn
  dispatch:
    CPU: adaptive_avg_pool3d_backward_cpu
    CUDA: adaptive_avg_pool3d_backward_cuda

# Return: (Tensor output, Tensor indices)
- func: adaptive_max_pool2d(Tensor self, int[2] output_size, *, Tensor(a!) out, Tensor(b!) indices) -> (Tensor(a!), Tensor(b!))
  python_module: nn
  dispatch:
    CPU: adaptive_max_pool2d_out_cpu
    CUDA: adaptive_max_pool2d_out_cuda

# Return: (Tensor output, Tensor indices)
- func: adaptive_max_pool2d(Tensor self, int[2] output_size) -> (Tensor, Tensor)
  python_module: nn
  dispatch:
    CPU: adaptive_max_pool2d_cpu
    CUDA: adaptive_max_pool2d_cuda

- func: adaptive_max_pool2d_backward(Tensor grad_output, Tensor self, Tensor indices, *, Tensor(a!) grad_input) -> Tensor(a!)
  python_module: nn
  dispatch:
    CPU: adaptive_max_pool2d_backward_out_cpu
    CUDA: adaptive_max_pool2d_backward_out_cuda

- func: adaptive_max_pool2d_backward(Tensor grad_output, Tensor self, Tensor indices) -> Tensor
  python_module: nn
  dispatch:
    CPU: adaptive_max_pool2d_backward_cpu
    CUDA: adaptive_max_pool2d_backward_cuda

# Return: (Tensor output, Tensor indices)
- func: adaptive_max_pool3d(Tensor self, int[3] output_size, *, Tensor(a!) out, Tensor(b!) indices) -> (Tensor(a!), Tensor(b!))
  python_module: nn
  dispatch:
    CPU: adaptive_max_pool3d_out_cpu
    CUDA: adaptive_max_pool3d_out_cuda

# Return: (Tensor output, Tensor indices)
- func: adaptive_max_pool3d(Tensor self, int[3] output_size) -> (Tensor, Tensor)
  python_module: nn
  dispatch:
    CPU: adaptive_max_pool3d_cpu
    CUDA: adaptive_max_pool3d_cuda

- func: adaptive_max_pool3d_backward(Tensor grad_output, Tensor self, Tensor indices, *, Tensor(a!) grad_input) -> Tensor(a!)
  python_module: nn
  dispatch:
    CPU: adaptive_max_pool3d_backward_out_cpu
    CUDA: adaptive_max_pool3d_backward_out_cuda

- func: adaptive_max_pool3d_backward(Tensor grad_output, Tensor self, Tensor indices) -> Tensor
  python_module: nn
  dispatch:
    CPU: adaptive_max_pool3d_backward_cpu
    CUDA: adaptive_max_pool3d_backward_cuda

- func: avg_pool2d(Tensor self, int[2] kernel_size, int[2] stride=[], int[2] padding=0, bool ceil_mode=False, bool count_include_pad=True, *, Tensor(a!) out) -> Tensor(a!)
  python_module: nn
  dispatch:
    CPU: legacy::cpu::_thnn_avg_pool2d_forward_out
    CUDA: legacy::cuda::_thnn_avg_pool2d_forward_out
    MkldnnCPU: mkldnn_avg_pool2d_out

- func: avg_pool2d(Tensor self, int[2] kernel_size, int[2] stride=[], int[2] padding=0, bool ceil_mode=False, bool count_include_pad=True) -> Tensor
  python_module: nn
  dispatch:
    CPU: legacy::cpu::_thnn_avg_pool2d_forward
    CUDA: legacy::cuda::_thnn_avg_pool2d_forward
    MkldnnCPU: mkldnn_avg_pool2d

- func: avg_pool2d_backward(Tensor grad_output, Tensor self, int[2] kernel_size, int[2] stride, int[2] padding, bool ceil_mode, bool count_include_pad, *, Tensor(a!) grad_input) -> Tensor(a!)
  python_module: nn
  dispatch:
    CPU: legacy::cpu::_thnn_avg_pool2d_backward_out
    CUDA: legacy::cuda::_thnn_avg_pool2d_backward_out

- func: avg_pool2d_backward(Tensor grad_output, Tensor self, int[2] kernel_size, int[2] stride, int[2] padding, bool ceil_mode, bool count_include_pad) -> Tensor
  python_module: nn
  dispatch:
    CPU: legacy::cpu::_thnn_avg_pool2d_backward
    CUDA: legacy::cuda::_thnn_avg_pool2d_backward

- func: avg_pool3d(Tensor self, int[3] kernel_size, int[3] stride=[], int[3] padding=0, bool ceil_mode=False, bool count_include_pad=True, *, Tensor(a!) out) -> Tensor(a!)
  python_module: nn
  dispatch:
    CPU: legacy::cpu::_thnn_avg_pool3d_forward_out
    CUDA: legacy::cuda::_thnn_avg_pool3d_forward_out

- func: avg_pool3d(Tensor self, int[3] kernel_size, int[3] stride=[], int[3] padding=0, bool ceil_mode=False, bool count_include_pad=True) -> Tensor
  python_module: nn
  dispatch:
    CPU: legacy::cpu::_thnn_avg_pool3d_forward
    CUDA: legacy::cuda::_thnn_avg_pool3d_forward

- func: avg_pool3d_backward(Tensor grad_output, Tensor self, int[3] kernel_size, int[3] stride, int[3] padding, bool ceil_mode, bool count_include_pad, *, Tensor(a!) grad_input) -> Tensor(a!)
  python_module: nn
  dispatch:
    CPU: legacy::cpu::_thnn_avg_pool3d_backward_out
    CUDA: legacy::cuda::_thnn_avg_pool3d_backward_out

- func: avg_pool3d_backward(Tensor grad_output, Tensor self, int[3] kernel_size, int[3] stride, int[3] padding, bool ceil_mode, bool count_include_pad) -> Tensor
  python_module: nn
  dispatch:
    CPU: legacy::cpu::_thnn_avg_pool3d_backward
    CUDA: legacy::cuda::_thnn_avg_pool3d_backward

# Return: (Tensor output, Tensor indices)
- func: fractional_max_pool2d(Tensor self, int[2] kernel_size, int[2] output_size, Tensor random_samples, *, Tensor(a!) output, Tensor(b!) indices) -> (Tensor(a!), Tensor(b!))
  python_module: nn
  dispatch:
    CPU: fractional_max_pool2d_out_cpu
    CUDA: fractional_max_pool2d_out_cuda

# Return: (Tensor output, Tensor indices)
- func: fractional_max_pool2d(Tensor self, int[2] kernel_size, int[2] output_size, Tensor random_samples) -> (Tensor, Tensor)
  python_module: nn
  dispatch:
    CPU: fractional_max_pool2d_cpu
    CUDA: fractional_max_pool2d_cuda

- func: fractional_max_pool2d_backward(Tensor grad_output, Tensor self, int[2] kernel_size, int[2] output_size, Tensor indices, *, Tensor(a!) grad_input) -> Tensor(a!)
  python_module: nn
  dispatch:
    CPU: fractional_max_pool2d_backward_out_cpu
    CUDA: fractional_max_pool2d_backward_out_cuda

- func: fractional_max_pool2d_backward(Tensor grad_output, Tensor self, int[2] kernel_size, int[2] output_size, Tensor indices) -> Tensor
  python_module: nn
  dispatch:
    CPU: fractional_max_pool2d_backward_cpu
    CUDA: fractional_max_pool2d_backward_cuda

# Return: (Tensor output, Tensor indices)
- func: fractional_max_pool3d(Tensor self, int[3] kernel_size, int[3] output_size, Tensor random_samples, *, Tensor(a!) output, Tensor(b!) indices) -> (Tensor(a!), Tensor(b!))
  python_module: nn
  dispatch:
    CPU: fractional_max_pool3d_out_cpu
    CUDA: fractional_max_pool3d_out_cuda

# Return: (Tensor output, Tensor indices)
- func: fractional_max_pool3d(Tensor self, int[3] kernel_size, int[3] output_size, Tensor random_samples) -> (Tensor, Tensor)
  python_module: nn
  dispatch:
    CPU: fractional_max_pool3d_cpu
    CUDA: fractional_max_pool3d_cuda

- func: fractional_max_pool3d_backward(Tensor grad_output, Tensor self, int[3] kernel_size, int[3] output_size, Tensor indices, *, Tensor(a!) grad_input) -> Tensor(a!)
  python_module: nn
  dispatch:
    CPU: fractional_max_pool3d_backward_out_cpu
    CUDA: fractional_max_pool3d_backward_out_cuda

- func: fractional_max_pool3d_backward(Tensor grad_output, Tensor self, int[3] kernel_size, int[3] output_size, Tensor indices) -> Tensor
  python_module: nn
  dispatch:
    CPU: fractional_max_pool3d_backward_cpu
    CUDA: fractional_max_pool3d_backward_cuda

# Return: (Tensor output, Tensor indices)
- func: max_pool2d_with_indices(Tensor self, int[2] kernel_size, int[2] stride=[], int[2] padding=0, int[2] dilation=1, bool ceil_mode=False, *, Tensor(a!) out, Tensor(b!) indices) -> (Tensor(a!), Tensor(b!))
  python_module: nn
  dispatch:
    CPU: max_pool2d_with_indices_out_cpu
    CUDA: max_pool2d_with_indices_out_cuda

# Return: (Tensor output, Tensor indices)
- func: max_pool2d_with_indices(Tensor self, int[2] kernel_size, int[2] stride=[], int[2] padding=0, int[2] dilation=1, bool ceil_mode=False) -> (Tensor, Tensor)
  python_module: nn
  dispatch:
    CPU: max_pool2d_with_indices_cpu
    CUDA: max_pool2d_with_indices_cuda

- func: max_pool2d_with_indices_backward(Tensor grad_output, Tensor self, int[2] kernel_size, int[2] stride, int[2] padding, int[2] dilation, bool ceil_mode, Tensor indices, *, Tensor(a!) grad_input) -> Tensor(a!)
  python_module: nn
  dispatch:
    CPU: max_pool2d_with_indices_backward_out_cpu
    CUDA: max_pool2d_with_indices_backward_out_cuda

- func: max_pool2d_with_indices_backward(Tensor grad_output, Tensor self, int[2] kernel_size, int[2] stride, int[2] padding, int[2] dilation, bool ceil_mode, Tensor indices) -> Tensor
  python_module: nn
  dispatch:
    CPU: max_pool2d_with_indices_backward_cpu
    CUDA: max_pool2d_with_indices_backward_cuda

# Return: (Tensor output, Tensor indices)
- func: max_pool3d_with_indices(Tensor self, int[3] kernel_size, int[3] stride=[], int[3] padding=0, int[3] dilation=1, bool ceil_mode=False, *, Tensor(a!) out, Tensor(b!) indices) -> (Tensor(a!), Tensor(b!))
  python_module: nn
  dispatch:
    CPU: max_pool3d_with_indices_out_cpu
    CUDA: max_pool3d_with_indices_out_cuda

# Return: (Tensor output, Tensor indices)
- func: max_pool3d_with_indices(Tensor self, int[3] kernel_size, int[3] stride=[], int[3] padding=0, int[3] dilation=1, bool ceil_mode=False) -> (Tensor, Tensor)
  python_module: nn
  dispatch:
    CPU: max_pool3d_with_indices_cpu
    CUDA: max_pool3d_with_indices_cuda

- func: max_pool3d_with_indices_backward(Tensor grad_output, Tensor self, int[3] kernel_size, int[3] stride, int[3] padding, int[3] dilation, bool ceil_mode, Tensor indices, *, Tensor(a!) grad_input) -> Tensor(a!)
  python_module: nn
  dispatch:
    CPU: max_pool3d_with_indices_backward_out_cpu
    CUDA: max_pool3d_with_indices_backward_out_cuda

- func: max_pool3d_with_indices_backward(Tensor grad_output, Tensor self, int[3] kernel_size, int[3] stride, int[3] padding, int[3] dilation, bool ceil_mode, Tensor indices) -> Tensor
  python_module: nn
  dispatch:
    CPU: max_pool3d_with_indices_backward_cpu
    CUDA: max_pool3d_with_indices_backward_cuda

- func: max_unpool2d(Tensor self, Tensor indices, int[2] output_size, *, Tensor(a!) out) -> Tensor(a!)
  python_module: nn
  dispatch:
    CPU: legacy::cpu::_thnn_max_unpool2d_forward_out
    CUDA: legacy::cuda::_thnn_max_unpool2d_forward_out

- func: max_unpool2d(Tensor self, Tensor indices, int[2] output_size) -> Tensor
  python_module: nn
  dispatch:
    CPU: legacy::cpu::_thnn_max_unpool2d_forward
    CUDA: legacy::cuda::_thnn_max_unpool2d_forward

- func: max_unpool2d_backward(Tensor grad_output, Tensor self, Tensor indices, int[2] output_size, *, Tensor(a!) grad_input) -> Tensor(a!)
  python_module: nn
  dispatch:
    CPU: legacy::cpu::_thnn_max_unpool2d_backward_out
    CUDA: legacy::cuda::_thnn_max_unpool2d_backward_out

- func: max_unpool2d_backward(Tensor grad_output, Tensor self, Tensor indices, int[2] output_size) -> Tensor
  python_module: nn
  dispatch:
    CPU: legacy::cpu::_thnn_max_unpool2d_backward
    CUDA: legacy::cuda::_thnn_max_unpool2d_backward

- func: max_unpool3d(Tensor self, Tensor indices, int[3] output_size, int[3] stride, int[3] padding, *, Tensor(a!) out) -> Tensor(a!)
  python_module: nn
  dispatch:
    CPU: legacy::cpu::_thnn_max_unpool3d_forward_out
    CUDA: legacy::cuda::_thnn_max_unpool3d_forward_out

- func: max_unpool3d(Tensor self, Tensor indices, int[3] output_size, int[3] stride, int[3] padding) -> Tensor
  python_module: nn
  dispatch:
    CPU: legacy::cpu::_thnn_max_unpool3d_forward
    CUDA: legacy::cuda::_thnn_max_unpool3d_forward

- func: max_unpool3d_backward(Tensor grad_output, Tensor self, Tensor indices, int[3] output_size, int[3] stride, int[3] padding, *, Tensor(a!) grad_input) -> Tensor(a!)
  python_module: nn
  dispatch:
    CPU: legacy::cpu::_thnn_max_unpool3d_backward_out
    CUDA: legacy::cuda::_thnn_max_unpool3d_backward_out

- func: max_unpool3d_backward(Tensor grad_output, Tensor self, Tensor indices, int[3] output_size, int[3] stride, int[3] padding) -> Tensor
  python_module: nn
  dispatch:
    CPU: legacy::cpu::_thnn_max_unpool3d_backward
    CUDA: legacy::cuda::_thnn_max_unpool3d_backward

- func: reflection_pad1d(Tensor self, int[2] padding, *, Tensor(a!) out) -> Tensor(a!)
  python_module: nn
  dispatch:
    CPU: reflection_pad1d_out_cpu
    CUDA: reflection_pad1d_out_cuda

- func: reflection_pad1d(Tensor self, int[2] padding) -> Tensor
  python_module: nn
  dispatch:
    CPU: reflection_pad1d_cpu
    CUDA: reflection_pad1d_cuda

- func: reflection_pad1d_backward(Tensor grad_output, Tensor self, int[2] padding, *, Tensor(a!) grad_input) -> Tensor(a!)
  python_module: nn
  dispatch:
    CPU: reflection_pad1d_backward_out_cpu
    CUDA: reflection_pad1d_backward_out_cuda

- func: reflection_pad1d_backward(Tensor grad_output, Tensor self, int[2] padding) -> Tensor
  python_module: nn
  dispatch:
    CPU: reflection_pad1d_backward_cpu
    CUDA: reflection_pad1d_backward_cuda

- func: reflection_pad2d(Tensor self, int[4] padding, *, Tensor(a!) out) -> Tensor(a!)
  python_module: nn
  dispatch:
    CPU: reflection_pad2d_out_cpu
    CUDA: reflection_pad2d_out_cuda

- func: reflection_pad2d(Tensor self, int[4] padding) -> Tensor
  python_module: nn
  dispatch:
    CPU: reflection_pad2d_cpu
    CUDA: reflection_pad2d_cuda

- func: reflection_pad2d_backward(Tensor grad_output, Tensor self, int[4] padding, *, Tensor(a!) grad_input) -> Tensor(a!)
  python_module: nn
  dispatch:
    CPU: reflection_pad2d_backward_out_cpu
    CUDA: reflection_pad2d_backward_out_cuda

- func: reflection_pad2d_backward(Tensor grad_output, Tensor self, int[4] padding) -> Tensor
  python_module: nn
  dispatch:
    CPU: reflection_pad2d_backward_cpu
    CUDA: reflection_pad2d_backward_cuda

- func: replication_pad1d(Tensor self, int[2] padding, *, Tensor(a!) out) -> Tensor(a!)
  python_module: nn
  dispatch:
    CPU: replication_pad1d_out_cpu
    CUDA: replication_pad1d_out_cuda

- func: replication_pad1d(Tensor self, int[2] padding) -> Tensor
  python_module: nn
  dispatch:
    CPU: replication_pad1d_cpu
    CUDA: replication_pad1d_cuda

- func: replication_pad1d_backward(Tensor grad_output, Tensor self, int[2] padding, *, Tensor(a!) grad_input) -> Tensor(a!)
  python_module: nn
  dispatch:
    CPU: replication_pad1d_backward_out_cpu
    CUDA: replication_pad1d_backward_out_cuda

- func: replication_pad1d_backward(Tensor grad_output, Tensor self, int[2] padding) -> Tensor
  python_module: nn
  dispatch:
    CPU: replication_pad1d_backward_cpu
    CUDA: replication_pad1d_backward_cuda

- func: replication_pad2d(Tensor self, int[4] padding, *, Tensor(a!) out) -> Tensor(a!)
  python_module: nn
  dispatch:
    CPU: replication_pad2d_out_cpu
    CUDA: replication_pad2d_out_cuda

- func: replication_pad2d(Tensor self, int[4] padding) -> Tensor
  python_module: nn
  dispatch:
    CPU: replication_pad2d_cpu
    CUDA: replication_pad2d_cuda

- func: replication_pad2d_backward(Tensor grad_output, Tensor self, int[4] padding, *, Tensor(a!) grad_input) -> Tensor(a!)
  python_module: nn
  dispatch:
    CPU: replication_pad2d_backward_out_cpu
    CUDA: replication_pad2d_backward_out_cuda

- func: replication_pad2d_backward(Tensor grad_output, Tensor self, int[4] padding) -> Tensor
  python_module: nn
  dispatch:
    CPU: replication_pad2d_backward_cpu
    CUDA: replication_pad2d_backward_cuda

- func: replication_pad3d(Tensor self, int[6] padding, *, Tensor(a!) out) -> Tensor(a!)
  python_module: nn
  dispatch:
    CPU: replication_pad3d_out_cpu
    CUDA: replication_pad3d_out_cuda

- func: replication_pad3d(Tensor self, int[6] padding) -> Tensor
  python_module: nn
  dispatch:
    CPU: replication_pad3d_cpu
    CUDA: replication_pad3d_cuda

- func: replication_pad3d_backward(Tensor grad_output, Tensor self, int[6] padding, *, Tensor(a!) grad_input) -> Tensor(a!)
  python_module: nn
  dispatch:
    CPU: replication_pad3d_backward_out_cpu
    CUDA: replication_pad3d_backward_out_cuda

- func: replication_pad3d_backward(Tensor grad_output, Tensor self, int[6] padding) -> Tensor
  python_module: nn
  dispatch:
    CPU: replication_pad3d_backward_cpu
    CUDA: replication_pad3d_backward_cuda

- func: upsample_linear1d(Tensor self, int[1] output_size, bool align_corners, *, Tensor(a!) out) -> Tensor(a!)
  python_module: nn
  dispatch:
    CPU: upsample_linear1d_out_cpu
    CUDA: upsample_linear1d_out_cuda

- func: upsample_linear1d(Tensor self, int[1] output_size, bool align_corners) -> Tensor
  python_module: nn
  dispatch:
    CPU: upsample_linear1d_cpu
    CUDA: upsample_linear1d_cuda

- func: upsample_linear1d_backward(Tensor grad_output, int[1] output_size, int[3] input_size, bool align_corners, *, Tensor(a!) grad_input) -> Tensor(a!)
  python_module: nn
  dispatch:
    CPU: upsample_linear1d_backward_out_cpu
    CUDA: upsample_linear1d_backward_out_cuda

- func: upsample_linear1d_backward(Tensor grad_output, int[1] output_size, int[3] input_size, bool align_corners) -> Tensor
  python_module: nn
  dispatch:
    CPU: upsample_linear1d_backward_cpu
    CUDA: upsample_linear1d_backward_cuda

- func: upsample_bilinear2d(Tensor self, int[2] output_size, bool align_corners, *, Tensor(a!) out) -> Tensor(a!)
  python_module: nn
  dispatch:
    CPU: upsample_bilinear2d_out_cpu
    CUDA: upsample_bilinear2d_out_cuda

- func: upsample_bilinear2d(Tensor self, int[2] output_size, bool align_corners) -> Tensor
  python_module: nn
  dispatch:
    CPU: upsample_bilinear2d_cpu
    CUDA: upsample_bilinear2d_cuda

- func: upsample_bilinear2d_backward(Tensor grad_output, int[2] output_size, int[4] input_size, bool align_corners, *, Tensor(a!) grad_input) -> Tensor(a!)
  python_module: nn
  dispatch:
    CPU: upsample_bilinear2d_backward_out_cpu
    CUDA: upsample_bilinear2d_backward_out_cuda

- func: upsample_bilinear2d_backward(Tensor grad_output, int[2] output_size, int[4] input_size, bool align_corners) -> Tensor
  python_module: nn
  dispatch:
    CPU: upsample_bilinear2d_backward_cpu
    CUDA: upsample_bilinear2d_backward_cuda

- func: upsample_bicubic2d(Tensor self, int[2] output_size, bool align_corners, *, Tensor(a!) out) -> Tensor(a!)
  python_module: nn
  dispatch:
    CPU: upsample_bicubic2d_out_cpu
    CUDA: upsample_bicubic2d_out_cuda

- func: upsample_bicubic2d(Tensor self, int[2] output_size, bool align_corners) -> Tensor
  python_module: nn
  dispatch:
    CPU: upsample_bicubic2d_cpu
    CUDA: upsample_bicubic2d_cuda

- func: upsample_bicubic2d_backward(Tensor grad_output, int[2] output_size, int[4] input_size, bool align_corners, *, Tensor(a!) grad_input) -> Tensor(a!)
  python_module: nn
  dispatch:
    CPU: upsample_bicubic2d_backward_out_cpu
    CUDA: upsample_bicubic2d_backward_out_cuda

- func: upsample_bicubic2d_backward(Tensor grad_output, int[2] output_size, int[4] input_size, bool align_corners) -> Tensor
  python_module: nn
  dispatch:
    CPU: upsample_bicubic2d_backward_cpu
    CUDA: upsample_bicubic2d_backward_cuda

- func: upsample_trilinear3d(Tensor self, int[3] output_size, bool align_corners, *, Tensor(a!) out) -> Tensor(a!)
  python_module: nn
  dispatch:
    CPU: upsample_trilinear3d_out_cpu
    CUDA: upsample_trilinear3d_out_cuda

- func: upsample_trilinear3d(Tensor self, int[3] output_size, bool align_corners) -> Tensor
  python_module: nn
  dispatch:
    CPU: upsample_trilinear3d_cpu
    CUDA: upsample_trilinear3d_cuda

- func: upsample_trilinear3d_backward(Tensor grad_output, int[3] output_size, int[5] input_size, bool align_corners, *, Tensor(a!) grad_input) -> Tensor(a!)
  python_module: nn
  dispatch:
    CPU: upsample_trilinear3d_backward_out_cpu
    CUDA: upsample_trilinear3d_backward_out_cuda

- func: upsample_trilinear3d_backward(Tensor grad_output, int[3] output_size, int[5] input_size, bool align_corners) -> Tensor
  python_module: nn
  dispatch:
    CPU: upsample_trilinear3d_backward_cpu
    CUDA: upsample_trilinear3d_backward_cuda

- func: upsample_nearest1d(Tensor self, int[1] output_size, *, Tensor(a!) out) -> Tensor(a!)
  python_module: nn
  dispatch:
    CPU: upsample_nearest1d_out_cpu
    CUDA: upsample_nearest1d_out_cuda

- func: upsample_nearest1d(Tensor self, int[1] output_size) -> Tensor
  python_module: nn
  dispatch:
    CPU: upsample_nearest1d_cpu
    CUDA: upsample_nearest1d_cuda

- func: upsample_nearest1d_backward(Tensor grad_output, int[1] output_size, int[3] input_size, *, Tensor(a!) grad_input) -> Tensor(a!)
  python_module: nn
  dispatch:
    CPU: upsample_nearest1d_backward_out_cpu
    CUDA: upsample_nearest1d_backward_out_cuda

- func: upsample_nearest1d_backward(Tensor grad_output, int[1] output_size, int[3] input_size) -> Tensor
  python_module: nn
  dispatch:
    CPU: upsample_nearest1d_backward_cpu
    CUDA: upsample_nearest1d_backward_cuda

- func: upsample_nearest2d(Tensor self, int[2] output_size, *, Tensor(a!) out) -> Tensor(a!)
  python_module: nn
  dispatch:
    CPU: upsample_nearest2d_out_cpu
    CUDA: upsample_nearest2d_out_cuda

- func: upsample_nearest2d(Tensor self, int[2] output_size) -> Tensor
  python_module: nn
  dispatch:
    CPU: upsample_nearest2d_cpu
    CUDA: upsample_nearest2d_cuda

- func: upsample_nearest2d_backward(Tensor grad_output, int[2] output_size, int[4] input_size, *, Tensor(a!) grad_input) -> Tensor(a!)
  python_module: nn
  dispatch:
    CPU: upsample_nearest2d_backward_out_cpu
    CUDA: upsample_nearest2d_backward_out_cuda

- func: upsample_nearest2d_backward(Tensor grad_output, int[2] output_size, int[4] input_size) -> Tensor
  python_module: nn
  dispatch:
    CPU: upsample_nearest2d_backward_cpu
    CUDA: upsample_nearest2d_backward_cuda

- func: upsample_nearest3d(Tensor self, int[3] output_size, *, Tensor(a!) out) -> Tensor(a!)
  python_module: nn
  dispatch:
    CPU: upsample_nearest3d_out_cpu
    CUDA: upsample_nearest3d_out_cuda

- func: upsample_nearest3d(Tensor self, int[3] output_size) -> Tensor
  python_module: nn
  dispatch:
    CPU: upsample_nearest3d_cpu
    CUDA: upsample_nearest3d_cuda

- func: upsample_nearest3d_backward(Tensor grad_output, int[3] output_size, int[5] input_size, *, Tensor(a!) grad_input) -> Tensor(a!)
  python_module: nn
  dispatch:
    CPU: upsample_nearest3d_backward_out_cpu
    CUDA: upsample_nearest3d_backward_out_cuda

- func: upsample_nearest3d_backward(Tensor grad_output, int[3] output_size, int[5] input_size) -> Tensor
  python_module: nn
  dispatch:
    CPU: upsample_nearest3d_backward_cpu
    CUDA: upsample_nearest3d_backward_cuda

- func: sigmoid_backward(Tensor grad_output, Tensor output, *, Tensor(a!) grad_input) -> Tensor(a!)
  python_module: nn
  dispatch:
    CPU: legacy::cpu::_thnn_sigmoid_backward_out
    CUDA: legacy::cuda::_thnn_sigmoid_backward_out

- func: sigmoid_backward(Tensor grad_output, Tensor output) -> Tensor
  python_module: nn
  dispatch:
    CPU: legacy::cpu::_thnn_sigmoid_backward
    CUDA: legacy::cuda::_thnn_sigmoid_backward

- func: tanh_backward(Tensor grad_output, Tensor output, *, Tensor(a!) grad_input) -> Tensor(a!)
  python_module: nn
  dispatch:
    CPU: legacy::cpu::_thnn_tanh_backward_out
    CUDA: legacy::cuda::_thnn_tanh_backward_out

- func: tanh_backward(Tensor grad_output, Tensor output) -> Tensor
  python_module: nn
  dispatch:
    CPU: legacy::cpu::_thnn_tanh_backward
    CUDA: legacy::cuda::_thnn_tanh_backward

- func: thnn_conv_transpose2d(Tensor self, Tensor weight, int[2] kernel_size, Tensor? bias=None, int[2] stride=1, int[2] padding=0, int[2] output_padding=0, int[2] dilation=1, *, Tensor(a!) out) -> Tensor(a!)
  python_module: nn

- func: thnn_conv_transpose2d(Tensor self, Tensor weight, int[2] kernel_size, Tensor? bias=None, int[2] stride=1, int[2] padding=0, int[2] output_padding=0, int[2] dilation=1) -> Tensor
  python_module: nn

- func: thnn_conv_transpose2d_forward(Tensor self, Tensor weight, int[2] kernel_size, Tensor? bias, int[2] stride, int[2] padding, int[2] output_padding, int[2] dilation, *, Tensor(a!) output, Tensor(b!) columns, Tensor(c!) ones) -> (Tensor(a!), Tensor(b!), Tensor(c!))
  python_module: nn
  dispatch:
    CPU: legacy::cpu::_thnn_conv_transpose2d_forward_out
    CUDA: legacy::cuda::_thnn_conv_transpose2d_forward_out

- func: thnn_conv_transpose2d_forward(Tensor self, Tensor weight, int[2] kernel_size, Tensor? bias, int[2] stride, int[2] padding, int[2] output_padding, int[2] dilation) -> (Tensor output, Tensor columns, Tensor ones)
  python_module: nn
  dispatch:
    CPU: legacy::cpu::_thnn_conv_transpose2d_forward
    CUDA: legacy::cuda::_thnn_conv_transpose2d_forward

- func: thnn_conv_transpose2d_backward(Tensor grad_output, Tensor self, Tensor weight, int[2] kernel_size, int[2] stride, int[2] padding, int[2] output_padding, int[2] dilation, Tensor columns, Tensor ones, *, Tensor?(a!) grad_input, Tensor?(b!) grad_weight, Tensor?(c!) grad_bias) -> (Tensor(a!), Tensor(b!), Tensor(c!))
  python_module: nn
  dispatch:
    CPU: legacy::cpu::_thnn_conv_transpose2d_backward_out
    CUDA: legacy::cuda::_thnn_conv_transpose2d_backward_out

- func: thnn_conv_transpose2d_backward(Tensor grad_output, Tensor self, Tensor weight, int[2] kernel_size, int[2] stride, int[2] padding, int[2] output_padding, int[2] dilation, Tensor columns, Tensor ones, bool[3] output_mask) -> (Tensor grad_input, Tensor grad_weight, Tensor grad_bias)
  python_module: nn
  dispatch:
    CPU: legacy::cpu::_thnn_conv_transpose2d_backward
    CUDA: legacy::cuda::_thnn_conv_transpose2d_backward

- func: thnn_conv_transpose3d(Tensor self, Tensor weight, int[3] kernel_size, Tensor? bias=None, int[3] stride=1, int[3] padding=0, int[3] output_padding=0, int[3] dilation=1, *, Tensor(a!) out) -> Tensor(a!)
  python_module: nn

- func: thnn_conv_transpose3d(Tensor self, Tensor weight, int[3] kernel_size, Tensor? bias=None, int[3] stride=1, int[3] padding=0, int[3] output_padding=0, int[3] dilation=1) -> Tensor
  python_module: nn

- func: thnn_conv_transpose3d_forward(Tensor self, Tensor weight, int[3] kernel_size, Tensor? bias, int[3] stride, int[3] padding, int[3] output_padding, int[3] dilation, *, Tensor(a!) output, Tensor(b!) finput, Tensor(c!) fgrad_input) -> (Tensor(a!), Tensor(b!), Tensor(c!))
  python_module: nn
  dispatch:
    CPU: legacy::cpu::_thnn_conv_transpose3d_forward_out
    CUDA: legacy::cuda::_thnn_conv_transpose3d_forward_out

- func: thnn_conv_transpose3d_forward(Tensor self, Tensor weight, int[3] kernel_size, Tensor? bias, int[3] stride, int[3] padding, int[3] output_padding, int[3] dilation) -> (Tensor output, Tensor finput, Tensor fgrad_input)
  python_module: nn
  dispatch:
    CPU: legacy::cpu::_thnn_conv_transpose3d_forward
    CUDA: legacy::cuda::_thnn_conv_transpose3d_forward

- func: thnn_conv_transpose3d_backward(Tensor grad_output, Tensor self, Tensor weight, int[3] kernel_size, int[3] stride, int[3] padding, int[3] output_padding, int[3] dilation, Tensor finput, Tensor fgrad_input, *, Tensor?(a!) grad_input, Tensor?(b!) grad_weight, Tensor?(c!) grad_bias) -> (Tensor(a!), Tensor(b!), Tensor(c!))
  python_module: nn
  dispatch:
    CPU: legacy::cpu::_thnn_conv_transpose3d_backward_out
    CUDA: legacy::cuda::_thnn_conv_transpose3d_backward_out

- func: thnn_conv_transpose3d_backward(Tensor grad_output, Tensor self, Tensor weight, int[3] kernel_size, int[3] stride, int[3] padding, int[3] output_padding, int[3] dilation, Tensor finput, Tensor fgrad_input, bool[3] output_mask) -> (Tensor grad_input, Tensor grad_weight, Tensor grad_bias)
  python_module: nn
  dispatch:
    CPU: legacy::cpu::_thnn_conv_transpose3d_backward
    CUDA: legacy::cuda::_thnn_conv_transpose3d_backward

- func: thnn_conv2d(Tensor self, Tensor weight, int[2] kernel_size, Tensor? bias=None, int[2] stride=1, int[2] padding=0, *, Tensor(a!) out) -> Tensor(a!)
  python_module: nn

- func: thnn_conv2d(Tensor self, Tensor weight, int[2] kernel_size, Tensor? bias=None, int[2] stride=1, int[2] padding=0) -> Tensor
  python_module: nn

- func: thnn_conv2d_forward(Tensor self, Tensor weight, int[2] kernel_size, Tensor? bias, int[2] stride, int[2] padding, *, Tensor(a!) output, Tensor(b!) finput, Tensor(c!) fgrad_input) -> (Tensor(a!), Tensor(b!), Tensor(c!))
  python_module: nn
  dispatch:
    CPU: legacy::cpu::_thnn_conv2d_forward_out
    CUDA: legacy::cuda::_thnn_conv2d_forward_out

- func: thnn_conv2d_forward(Tensor self, Tensor weight, int[2] kernel_size, Tensor? bias, int[2] stride, int[2] padding) -> (Tensor output, Tensor finput, Tensor fgrad_input)
  python_module: nn
  dispatch:
    CPU: legacy::cpu::_thnn_conv2d_forward
    CUDA: legacy::cuda::_thnn_conv2d_forward

- func: thnn_conv2d_backward(Tensor grad_output, Tensor self, Tensor weight, int[2] kernel_size, int[2] stride, int[2] padding, Tensor finput, Tensor fgrad_input, *, Tensor?(a!) grad_input, Tensor?(b!) grad_weight, Tensor?(c!) grad_bias) -> (Tensor(a!), Tensor(b!), Tensor(c!))
  python_module: nn
  dispatch:
    CPU: legacy::cpu::_thnn_conv2d_backward_out
    CUDA: legacy::cuda::_thnn_conv2d_backward_out

- func: thnn_conv2d_backward(Tensor grad_output, Tensor self, Tensor weight, int[2] kernel_size, int[2] stride, int[2] padding, Tensor finput, Tensor fgrad_input, bool[3] output_mask) -> (Tensor grad_input, Tensor grad_weight, Tensor grad_bias)
  python_module: nn
  dispatch:
    CPU: legacy::cpu::_thnn_conv2d_backward
    CUDA: legacy::cuda::_thnn_conv2d_backward

- func: thnn_conv_depthwise2d(Tensor self, Tensor weight, int[2] kernel_size, Tensor? bias=None, int[2] stride=1, int[2] padding=0, int[2] dilation=1, *, Tensor(a!) out) -> Tensor(a!)
  python_module: nn

- func: thnn_conv_depthwise2d(Tensor self, Tensor weight, int[2] kernel_size, Tensor? bias=None, int[2] stride=1, int[2] padding=0, int[2] dilation=1) -> Tensor
  python_module: nn

- func: thnn_conv_depthwise2d_forward(Tensor self, Tensor weight, int[2] kernel_size, Tensor? bias, int[2] stride, int[2] padding, int[2] dilation, *, Tensor(a!) out) -> Tensor(a!)
  python_module: nn
  dispatch:
    CUDA: legacy::cuda::_thnn_conv_depthwise2d_forward_out

- func: thnn_conv_depthwise2d_forward(Tensor self, Tensor weight, int[2] kernel_size, Tensor? bias, int[2] stride, int[2] padding, int[2] dilation) -> Tensor
  python_module: nn
  dispatch:
    CUDA: legacy::cuda::_thnn_conv_depthwise2d_forward

- func: thnn_conv_depthwise2d_backward(Tensor grad_output, Tensor self, Tensor weight, int[2] kernel_size, int[2] stride, int[2] padding, int[2] dilation, *, Tensor?(a!) grad_input, Tensor?(b!) grad_weight) -> (Tensor(a!), Tensor(b!))
  python_module: nn
  dispatch:
    CUDA: legacy::cuda::_thnn_conv_depthwise2d_backward_out

- func: thnn_conv_depthwise2d_backward(Tensor grad_output, Tensor self, Tensor weight, int[2] kernel_size, int[2] stride, int[2] padding, int[2] dilation, bool[2] output_mask) -> (Tensor grad_input, Tensor grad_weight)
  python_module: nn
  dispatch:
    CUDA: legacy::cuda::_thnn_conv_depthwise2d_backward

- func: thnn_conv3d(Tensor self, Tensor weight, int[3] kernel_size, Tensor? bias=None, int[3] stride=1, int[3] padding=0, *, Tensor(a!) out) -> Tensor(a!)
  python_module: nn

- func: thnn_conv3d(Tensor self, Tensor weight, int[3] kernel_size, Tensor? bias=None, int[3] stride=1, int[3] padding=0) -> Tensor
  python_module: nn

- func: thnn_conv3d_forward(Tensor self, Tensor weight, int[3] kernel_size, Tensor? bias, int[3] stride, int[3] padding, *, Tensor(a!) output, Tensor(b!) finput, Tensor(c!) fgrad_input) -> (Tensor(a!), Tensor(b!), Tensor(c!))
  python_module: nn
  dispatch:
    CPU: legacy::cpu::_thnn_conv3d_forward_out

- func: thnn_conv3d_forward(Tensor self, Tensor weight, int[3] kernel_size, Tensor? bias, int[3] stride, int[3] padding) -> (Tensor output, Tensor finput, Tensor fgrad_input)
  python_module: nn
  dispatch:
    CPU: legacy::cpu::_thnn_conv3d_forward

- func: thnn_conv3d_backward(Tensor grad_output, Tensor self, Tensor weight, int[3] kernel_size, int[3] stride, int[3] padding, Tensor finput, Tensor fgrad_input, *, Tensor?(a!) grad_input, Tensor?(b!) grad_weight, Tensor?(c!) grad_bias) -> (Tensor(a!), Tensor(b!), Tensor(c!))
  python_module: nn
  dispatch:
    CPU: legacy::cpu::_thnn_conv3d_backward_out

- func: thnn_conv3d_backward(Tensor grad_output, Tensor self, Tensor weight, int[3] kernel_size, int[3] stride, int[3] padding, Tensor finput, Tensor fgrad_input, bool[3] output_mask) -> (Tensor grad_input, Tensor grad_weight, Tensor grad_bias)
  python_module: nn
  dispatch:
    CPU: legacy::cpu::_thnn_conv3d_backward

- func: thnn_conv_dilated2d(Tensor self, Tensor weight, int[2] kernel_size, Tensor? bias=None, int[2] stride=1, int[2] padding=0, int[2] dilation=1, *, Tensor(a!) out) -> Tensor(a!)
  python_module: nn

- func: thnn_conv_dilated2d(Tensor self, Tensor weight, int[2] kernel_size, Tensor? bias=None, int[2] stride=1, int[2] padding=0, int[2] dilation=1) -> Tensor
  python_module: nn

- func: thnn_conv_dilated2d_forward(Tensor self, Tensor weight, int[2] kernel_size, Tensor? bias, int[2] stride, int[2] padding, int[2] dilation, *, Tensor(a!) output, Tensor(b!) columns, Tensor(c!) ones) -> (Tensor(a!), Tensor(b!), Tensor(c!))
  python_module: nn
  dispatch:
    CPU: legacy::cpu::_thnn_conv_dilated2d_forward_out
    CUDA: legacy::cuda::_thnn_conv_dilated2d_forward_out

- func: thnn_conv_dilated2d_forward(Tensor self, Tensor weight, int[2] kernel_size, Tensor? bias, int[2] stride, int[2] padding, int[2] dilation) -> (Tensor output, Tensor columns, Tensor ones)
  python_module: nn
  dispatch:
    CPU: legacy::cpu::_thnn_conv_dilated2d_forward
    CUDA: legacy::cuda::_thnn_conv_dilated2d_forward

- func: thnn_conv_dilated2d_backward(Tensor grad_output, Tensor self, Tensor weight, int[2] kernel_size, int[2] stride, int[2] padding, int[2] dilation, Tensor columns, Tensor ones, *, Tensor?(a!) grad_input, Tensor?(b!) grad_weight, Tensor?(c!) grad_bias) -> (Tensor(a!), Tensor(b!), Tensor(c!))
  python_module: nn
  dispatch:
    CPU: legacy::cpu::_thnn_conv_dilated2d_backward_out
    CUDA: legacy::cuda::_thnn_conv_dilated2d_backward_out

- func: thnn_conv_dilated2d_backward(Tensor grad_output, Tensor self, Tensor weight, int[2] kernel_size, int[2] stride, int[2] padding, int[2] dilation, Tensor columns, Tensor ones, bool[3] output_mask) -> (Tensor grad_input, Tensor grad_weight, Tensor grad_bias)
  python_module: nn
  dispatch:
    CPU: legacy::cpu::_thnn_conv_dilated2d_backward
    CUDA: legacy::cuda::_thnn_conv_dilated2d_backward

- func: thnn_conv_dilated3d(Tensor self, Tensor weight, int[3] kernel_size, Tensor? bias=None, int[3] stride=1, int[3] padding=0, int[3] dilation=1, *, Tensor(a!) out) -> Tensor(a!)
  python_module: nn

- func: thnn_conv_dilated3d(Tensor self, Tensor weight, int[3] kernel_size, Tensor? bias=None, int[3] stride=1, int[3] padding=0, int[3] dilation=1) -> Tensor
  python_module: nn

- func: thnn_conv_dilated3d_forward(Tensor self, Tensor weight, int[3] kernel_size, Tensor? bias, int[3] stride, int[3] padding, int[3] dilation, *, Tensor(a!) output, Tensor(b!) columns, Tensor(c!) ones) -> (Tensor(a!), Tensor(b!), Tensor(c!))
  python_module: nn
  dispatch:
    CPU: legacy::cpu::_thnn_conv_dilated3d_forward_out
    CUDA: legacy::cuda::_thnn_conv_dilated3d_forward_out

- func: thnn_conv_dilated3d_forward(Tensor self, Tensor weight, int[3] kernel_size, Tensor? bias, int[3] stride, int[3] padding, int[3] dilation) -> (Tensor output, Tensor columns, Tensor ones)
  python_module: nn
  dispatch:
    CPU: legacy::cpu::_thnn_conv_dilated3d_forward
    CUDA: legacy::cuda::_thnn_conv_dilated3d_forward

- func: thnn_conv_dilated3d_backward(Tensor grad_output, Tensor self, Tensor weight, int[3] kernel_size, int[3] stride, int[3] padding, int[] dilation, Tensor columns, Tensor ones, *, Tensor?(a!) grad_input, Tensor?(b!) grad_weight, Tensor?(c!) grad_bias) -> (Tensor(a!), Tensor(b!), Tensor(c!))
  python_module: nn
  dispatch:
    CPU: legacy::cpu::_thnn_conv_dilated3d_backward_out
    CUDA: legacy::cuda::_thnn_conv_dilated3d_backward_out

- func: thnn_conv_dilated3d_backward(Tensor grad_output, Tensor self, Tensor weight, int[3] kernel_size, int[3] stride, int[3] padding, int[3] dilation, Tensor columns, Tensor ones, bool[3] output_mask) -> (Tensor grad_input, Tensor grad_weight, Tensor grad_bias)
  python_module: nn
  dispatch:
    CPU: legacy::cpu::_thnn_conv_dilated3d_backward
    CUDA: legacy::cuda::_thnn_conv_dilated3d_backward

- func: thnn_col2im(Tensor self, int[2] output_size, int[2] kernel_size, int[2] dilation, int[2] padding, int[2] stride) -> Tensor
  python_module: nn
  dispatch:
    CPU: legacy::cpu::_thnn_col2im_forward
    CUDA: legacy::cuda::_thnn_col2im_forward

- func: thnn_col2im_backward(Tensor grad_output, int[2] kernel_size, int[2] dilation, int[2] padding, int[2] stride) -> Tensor
  python_module: nn
  dispatch:
    CPU: legacy::cpu::_thnn_col2im_backward
    CUDA: legacy::cuda::_thnn_col2im_backward

- func: thnn_im2col(Tensor self, int[2] kernel_size, int[2] dilation, int[2] padding, int[2] stride) -> Tensor
  python_module: nn
  dispatch:
    CPU: legacy::cpu::_thnn_im2col_forward
    CUDA: legacy::cuda::_thnn_im2col_forward

- func: thnn_im2col_backward(Tensor grad_output, int[2] input_size, int[2] kernel_size, int[2] dilation, int[2] padding, int[2] stride) -> Tensor
  python_module: nn
  dispatch:
    CPU: legacy::cpu::_thnn_im2col_backward
    CUDA: legacy::cuda::_thnn_im2col_backward<|MERGE_RESOLUTION|>--- conflicted
+++ resolved
@@ -3184,13 +3184,8 @@
 - func: cauchy_(Tensor(a!) self, float median=0, float sigma=1, *, Generator? generator=None) -> Tensor(a!)
   variants: method
   dispatch:
-<<<<<<< HEAD
-    CPU: cauchy_cpu_
+    CPU: legacy::cpu::_th_cauchy_
     CUDA: cauchy_cuda_
-=======
-    CPU: legacy::cpu::_th_cauchy_
-    CUDA: legacy::cuda::_th_cauchy_
->>>>>>> 964ba1e8
 
 - func: log_normal_(Tensor(a!) self, float mean=1, float std=2, *, Generator? generator=None) -> Tensor(a!)
   variants: method

// Basic functions on sparse tensors
#define TORCH_ASSERT_ONLY_METHOD_OPERATORS

#include <ATen/core/Tensor.h>
#include <ATen/Dispatch.h>
#include <ATen/InitialTensorOptions.h>
#include <ATen/Layout.h>
#include <ATen/Parallel.h>
#include <ATen/SparseTensorImpl.h>
#include <ATen/native/SparseTensorUtils.h>
#include <ATen/native/sparse/SparseStubs.h>
#include <ATen/native/IndexingUtils.h>
#include <ATen/native/NonSymbolicBC.h>
#include <ATen/NamedTensorUtils.h>

#include <ATen/native/Copy.h>
#include <ATen/native/CPUBlas.h>
#include <c10/util/irange.h>

#ifndef AT_PER_OPERATOR_HEADERS
#include <ATen/Functions.h>
#include <ATen/NativeFunctions.h>
#else
#include <ATen/ops/_coalesce.h>
#include <ATen/ops/_coalesce_native.h>
#include <ATen/ops/_coalesced_native.h>
#include <ATen/ops/_convert_indices_from_csr_to_coo.h>
#include <ATen/ops/_dimI_native.h>
#include <ATen/ops/_dimV_native.h>
#include <ATen/ops/_indices_native.h>
#include <ATen/ops/_nnz_native.h>
#include <ATen/ops/sparse_coo_tensor.h>
#include <ATen/ops/_sparse_coo_tensor_unsafe_native.h>
#include <ATen/ops/_sparse_coo_tensor_with_dims.h>
#include <ATen/ops/_sparse_coo_tensor_with_dims_and_tensors.h>
#include <ATen/ops/_sparse_coo_tensor_with_dims_and_tensors_native.h>
#include <ATen/ops/_sparse_coo_tensor_with_dims_native.h>
#include <ATen/ops/_validate_sparse_coo_tensor_args_native.h>
#include <ATen/ops/_values_native.h>
#include <ATen/ops/clone_native.h>
#include <ATen/ops/coalesce_native.h>
#include <ATen/ops/copy_native.h>
#include <ATen/ops/copy_sparse_to_sparse.h>
#include <ATen/ops/copy_sparse_to_sparse_native.h>
#include <ATen/ops/dense_dim_native.h>
#include <ATen/ops/empty.h>
#include <ATen/ops/empty_like_native.h>
#include <ATen/ops/empty_native.h>
#include <ATen/ops/zeros_like.h>
#include <ATen/ops/index_select.h>
#include <ATen/ops/indices_native.h>
#include <ATen/ops/is_coalesced_native.h>
#include <ATen/ops/resize_as_sparse.h>
#include <ATen/ops/resize_as_sparse_native.h>
#include <ATen/ops/sparse_coo_tensor.h>
#include <ATen/ops/sparse_coo_tensor_native.h>
#include <ATen/ops/sparse_dim_native.h>
#include <ATen/ops/sparse_mask_native.h>
#include <ATen/ops/_sparse_mask_projection_native.h>
#include <ATen/ops/sparse_resize_and_clear_native.h>
#include <ATen/ops/sparse_resize_native.h>
#include <ATen/ops/to_dense_native.h>
#include <ATen/ops/to_sparse_native.h>
#include <ATen/ops/unique_dim.h>
#include <ATen/ops/values_native.h>
#include <ATen/ops/zeros.h>
#include <ATen/ops/ones.h>
#endif

namespace at::native {

using namespace at::sparse;

/******************************************************************************
 * access methods
 ******************************************************************************/

int64_t sparse_dim_sparse(const SparseTensor& self) {
  return get_sparse_impl(self)->sparse_dim();
}

int64_t dense_dim_sparse(const SparseTensor& self) {
  return get_sparse_impl(self)->dense_dim();
}

bool is_coalesced_sparse(const SparseTensor& self) {
  return get_sparse_impl(self)->coalesced();
}

bool is_coalesced_default(const Tensor& self) {
  TORCH_CHECK(false, "is_coalesced expected sparse coordinate tensor layout but got ", self.layout());
  return false;
}

int64_t _nnz_sparse(const SparseTensor& self) {
  return get_sparse_impl(self)->nnz();
}

// Why are there so many methods to get indices and value?
// See Note [ Sparse: different methods to get indices and values ] in
// native_functions.yaml

Tensor _indices_sparse(const SparseTensor& self) {
  return get_sparse_impl(self)->indices();
}

Tensor _values_sparse(const SparseTensor& self) {
  return get_sparse_impl(self)->values();
}

Tensor& _coalesced_sparse_(SparseTensor& self, bool coalesced) {
  get_sparse_impl(self)->set_coalesced(coalesced);
  return self;
}

Tensor indices_sparse(const Tensor& self) {
  TORCH_CHECK(
      self.is_coalesced(),
      "Cannot get indices on an uncoalesced tensor, please call .coalesce() first");
  return get_sparse_impl(self)->indices().alias();
}

Tensor indices_default(const Tensor& self) {
  TORCH_CHECK(false, "indices expected sparse coordinate tensor layout but got ", self.layout());
}

Tensor values_sparse(const Tensor& self) {
  TORCH_CHECK(
      self.is_coalesced(),
      "Cannot get values on an uncoalesced tensor, please call .coalesce() first");
  return get_sparse_impl(self)->values().alias();
}

Tensor values_default(const Tensor& self) {
  TORCH_CHECK(false, "values expected sparse tensor layout but got ", self.layout());
}

/******************************************************************************
 * creation methods
 * See NOTE [ Sparse: autograd and API ] for details
 ******************************************************************************/

/*** Helper methods ***/

SparseTensor new_sparse(
    c10::optional<ScalarType> dtype,
    c10::optional<Layout> layout,
    c10::optional<Device> device,
    c10::optional<bool> pin_memory) {
  AT_ASSERT(layout.has_value() && *layout == kSparse);
  DispatchKey dispatch_key;
  switch (device_or_default(device).type()) {
#define DO_CASE(device, _) \
    case DeviceType::device: \
      dispatch_key = DispatchKey::Sparse##device; \
      break;
    C10_FORALL_BACKEND_DEVICE_TYPES(DO_CASE, unused)
#undef DO_CASE
    default:
      TORCH_CHECK(false, "device type not supported for sparse ", device_or_default(device))
  }
  return detail::make_tensor<SparseTensorImpl>(
      DispatchKeySet(dispatch_key),
      scalarTypeToTypeMeta(dtype_or_default(dtype)));
}

/** Actual dispatched creation methods ***/

SparseTensor new_with_dims_sparse(
    int64_t sparse_dim,
    int64_t dense_dim,
    ArrayRef<int64_t> size,
    c10::optional<ScalarType> dtype,
    c10::optional<Layout> layout,
    c10::optional<Device> device,
    c10::optional<bool> pin_memory) {
  SparseTensor self = new_sparse(dtype, layout, device, pin_memory);
  get_sparse_impl(self)->resize_and_clear_(sparse_dim, dense_dim, size);
  return self;
}

SparseTensor new_with_dims_and_tensor_sparse_symint(
    int64_t sparse_dim,
    int64_t dense_dim,
    c10::SymIntArrayRef size,
    const Tensor& indices,
    const Tensor& values,
    c10::optional<ScalarType> dtype,
    c10::optional<Layout> layout,
    c10::optional<Device> device,
    c10::optional<bool> pin_memory) {
  SparseTensor self = new_sparse(dtype, layout, device, pin_memory);
  get_sparse_impl(self)->resize_(sparse_dim, dense_dim, size);
  // NOTE: There is no guarantee that `indices` and `values` don't contain
  // AutogradMeta. However, we want to maintain the invariant that `indices_`
  // and `values_` of a sparse tensor don't contain AutogradMeta, and to achieve
  // that we shallow-copy `indices` and `values` here.
  auto indices_shallow_copy =
      Tensor(indices.unsafeGetTensorImpl()->shallow_copy_and_detach(
          /*version_counter=*/indices.unsafeGetTensorImpl()->version_counter(),
          /*allow_tensor_metadata_change=*/true));
  auto values_shallow_copy =
      Tensor(values.unsafeGetTensorImpl()->shallow_copy_and_detach(
          /*version_counter=*/values.unsafeGetTensorImpl()->version_counter(),
          /*allow_tensor_metadata_change=*/true));
  alias_into_sparse(self, indices_shallow_copy, values_shallow_copy);
  return self;
}

/** Public creation API that dispatch to methods above **/

/** Empty init **/
Tensor empty_sparse(
    IntArrayRef size,
    c10::optional<ScalarType> dtype,
    c10::optional<Layout> layout,
    c10::optional<Device> device,
    c10::optional<bool> pin_memory,
    c10::optional<MemoryFormat> optional_memory_format) {
  TORCH_CHECK(
      !pin_memory.has_value() || !*pin_memory,
      "Only dense CPU tensors can be pinned");
  return new_with_dims_sparse(
      size.size(), 0, size, dtype, layout, device, pin_memory);
}

/* Shape init */
Tensor sparse_coo_tensor(IntArrayRef size,
    c10::optional<ScalarType> dtype,
    c10::optional<Layout> layout,
    c10::optional<Device> device,
    c10::optional<bool> pin_memory) {
  // See [Note: hacky wrapper removal for TensorOptions]
  TensorOptions options = TensorOptions().dtype(dtype).layout(layout).device(device).pinned_memory(pin_memory);

  return at::_sparse_coo_tensor_with_dims(size.size(), 0, size, options.layout(at::kSparse));
}

/* Pointer-copy init */

// helper
namespace {
static inline Tensor expand_values_if_needed(const Tensor& values) {
  // expand
  if (values.dim() == 0) {
    // Mimic Numpy behavior here and treat it as a 1D tensor
    return values.expand({1});
  } else {
    return values;
  }
}
} // namespace

Tensor sparse_coo_tensor(const Tensor& indices, const Tensor& values_,
    c10::optional<ScalarType> dtype,
    c10::optional<Layout> layout,
    c10::optional<Device> device,
    c10::optional<bool> pin_memory) {
  // See [Note: hacky wrapper removal for TensorOptions]
  TensorOptions options = TensorOptions().dtype(dtype).layout(layout).device(device).pinned_memory(pin_memory);

  Tensor values = expand_values_if_needed(values_);

  // arg checking
  TORCH_CHECK(
      !options.has_layout() || options.layout() == kSparse,
      "expected sparse layout, but got layout ",
      options.layout());
  // the following checks are redundant because they are also checked in
  // SparseTensorImpl::set_indices_and_values_unsafe but we need to ensure them
  // in order to infer the shape.
  TORCH_CHECK(
      indices.dim() == 2,
      "indices must be sparse_dim x nnz, but got: ",
      indices.sizes())
  TORCH_CHECK(
      !indices.is_sparse(),
      "expected indices to be a dense tensor, but got indices of layout ",
      indices.layout());

  // If sizes are not given, it is inferred as max index of each dim.
  int64_t sparse_dim = indices.size(0);
  int64_t dense_dim = values.dim() - 1;

  std::vector<int64_t> computed_sizes(sparse_dim + dense_dim);
  if (indices.numel() > 0) {
    // If the indices has elements in it, we infer the minimum sparse dimension
    // sizes as the max value of each dim in indices. NB: It used to keepdim. I
    // think that was wrong.
    Tensor min_indices =
        std::get</* values */ 0>(indices.min(/* dim */ 1, /* keepdim */ false));
    Tensor computed_indices_sizes =
        std::get</* values */ 0>(indices.max(/* dim */ 1, /* keepdim */ false));
    computed_indices_sizes.add_(1); // len = max_index + 1
    Tensor cpu_min_indices = min_indices.to(at::DeviceType::CPU);
    Tensor cpu_computed_indices_sizes =
        computed_indices_sizes.to(at::DeviceType::CPU);
    auto cpu_min_indices_accessor = cpu_min_indices.accessor<int64_t, 1>();
    auto cpu_computed_indices_sizes_accessor =
        cpu_computed_indices_sizes.accessor<int64_t, 1>();
    for (const auto d : c10::irange(sparse_dim)) {
      int64_t min_index_in_dim = cpu_min_indices_accessor[d];
      TORCH_CHECK(
          min_index_in_dim >= 0,
          "found negative index ",
          min_index_in_dim,
          " for dim ",
          d);
      computed_sizes[static_cast<size_t>(d)] =
          cpu_computed_indices_sizes_accessor[d];
    }
  } else {
    // If the indices doesn't have elements in it, there is not enough
    // information to know what the minimum sparse dimension sizes should be,
    // and in this case we set them to 0
    for (const auto d : c10::irange(sparse_dim)) {
      computed_sizes[static_cast<size_t>(d)] = 0;
    }
  }
  for (const auto d : c10::irange(dense_dim)) {
    computed_sizes[static_cast<size_t>(sparse_dim + d)] = values.size(d + 1);
  }

  return at::_sparse_coo_tensor_with_dims_and_tensors(
      sparse_dim,
      dense_dim,
      computed_sizes,
      indices,
      values,
      values.options().layout(kSparse));
}

void _validate_sparse_coo_tensor_args(
    const Tensor& indices,
    const Tensor& values_,
    ArrayRef<int64_t> size) {
  Tensor values = expand_values_if_needed(values_);

  // the following checks are redundant because they are also checked in
  // SparseTensorImpl::set_indices_and_values_unsafe but we need to ensure them
  // in order to infer the shape.
  TORCH_CHECK(
      indices.dim() == 2,
      "indices must be sparse_dim x nnz, but got: ",
      indices.sizes())
  TORCH_CHECK(
      !indices.is_sparse(),
      "expected indices to be a dense tensor, but got indices of layout ",
      indices.layout());
  int64_t sparse_dim = indices.size(0);
  int64_t dense_dim = values.dim() - 1;
  TORCH_CHECK(
      static_cast<int64_t>(size.size()) == sparse_dim + dense_dim,
      "number of dimensions must be sparse_dim (",
      sparse_dim,
      ") + dense_dim (",
      dense_dim,
      "), but got ",
      size.size());

  // Check to make sure all indices are within the boundaries of `size`
  if (indices.numel() > 0) {
    Tensor min_indices =
        std::get</* values */ 0>(indices.min(/* dim */ 1, /* keepdim */ false));
    Tensor max_indices =
        std::get</* values */ 0>(indices.max(/* dim */ 1, /* keepdim */ false));
    Tensor cpu_min_indices, cpu_max_indices;
    if (!indices.is_cpu()) {
      cpu_min_indices = min_indices.to(at::DeviceType::CPU);
      cpu_max_indices = max_indices.to(at::DeviceType::CPU);
    } else {
      cpu_min_indices = min_indices;
      cpu_max_indices = max_indices;
    }
    auto cpu_min_indices_accessor = cpu_min_indices.accessor<int64_t, 1>();
    auto cpu_max_indices_accessor = cpu_max_indices.accessor<int64_t, 1>();
    for (const auto d : c10::irange(sparse_dim)) {
      // NB: This used to sync ndim times to access each entry; now we copy
      // everything to CPU first and then access it.
      int64_t min_index_in_dim = cpu_min_indices_accessor[d];
      TORCH_CHECK(
          min_index_in_dim >= 0,
          "found negative index ",
          min_index_in_dim,
          " for dim ",
          d);
      int64_t max_index_in_dim = cpu_max_indices_accessor[d];
      int64_t dim_size = size[static_cast<size_t>(d)];
      TORCH_CHECK(
          max_index_in_dim < dim_size,
          "size is inconsistent with indices: for dim ",
          d,
          ", size is ",
          dim_size,
          " but found index ",
          max_index_in_dim);
    }
  }
}

// NB: Got rid of the sizes == NULL case

Tensor sparse_coo_tensor(const Tensor& indices, const Tensor& values, IntArrayRef size,
    c10::optional<ScalarType> dtype,
    c10::optional<Layout> layout,
    c10::optional<Device> device,
    c10::optional<bool> pin_memory) {
  // See [Note: hacky wrapper removal for TensorOptions]
  TensorOptions options = TensorOptions().dtype(dtype).layout(layout).device(device).pinned_memory(pin_memory);
  // arg checking
  TORCH_CHECK(
      !options.has_layout() || options.layout() == kSparse,
      "expected sparse layout, but got layout ",
      options.layout());
  return at::native::_sparse_coo_tensor_unsafe(
      indices,
      values,
      size,
      optTypeMetaToScalarType(options.dtype_opt()),
      options.layout_opt(),
      options.device_opt(),
      options.pinned_memory_opt());
}

Tensor _sparse_coo_tensor_unsafe(const Tensor& indices, const Tensor& values_, at::IntArrayRef size,
    c10::optional<ScalarType> dtype,
    c10::optional<Layout> layout,
    c10::optional<Device> device,
    c10::optional<bool> pin_memory) {
  if (at::globalContext().checkSparseTensorInvariants()) {
    at::native::_validate_sparse_coo_tensor_args(indices, values_, size);
  }
  return at::native::_sparse_coo_tensor_unsafe_symint(indices, values_, c10::fromIntArrayRefSlow(size), dtype, layout, device, pin_memory);
}

// NOTE: _sparse_coo_tensor_unsafe() differs from sparse_coo_tensor()
// in that we don't check whether any indices are out of boundaries of `size`, thus avoiding a
// copy from CUDA to CPU. However, this function should ONLY be used where we know that the indices
// are guaranteed to be within bounds or if the caller is going to call
// _validate_sparse_coo_tensor_args before using the tensor.
// NB: Got rid of the size == NULL case
Tensor _sparse_coo_tensor_unsafe_symint(const Tensor& indices, const Tensor& values_, c10::SymIntArrayRef size,
    c10::optional<ScalarType> dtype,
    c10::optional<Layout> layout,
    c10::optional<Device> device,
    c10::optional<bool> pin_memory) {
  // See [Note: hacky wrapper removal for TensorOptions]

  Tensor values = expand_values_if_needed(values_);

  // This guard is intentional: we don't support dynamic shapes along the
  // indices dimension because that implies variable dimensionality
  auto sparse_dim = indices.sym_size(0).guard_int(__FILE__, __LINE__);
  auto dense_dim = values.dim() - 1;

  return at::_sparse_coo_tensor_with_dims_and_tensors_symint(
      sparse_dim,
      dense_dim,
      size,
      indices,
      values,
      values.options().layout(kSparse));
}

// NB: Deleted newWithSizeNd variants

SparseTensor clone_sparse(
    const SparseTensor& self,
    c10::optional<c10::MemoryFormat> optional_memory_format) {
  TORCH_CHECK(
      !optional_memory_format.has_value(),
      "unsupported memory format option ",
      optional_memory_format.value());
  SparseTensor other = new_with_dims_sparse(
      self.sparse_dim(),
      self.dense_dim(),
      self.sizes(),
      optTypeMetaToScalarType(self.options().dtype_opt()),
      self.options().layout_opt(),
      self.options().device_opt(),
      self.options().pinned_memory_opt());
  copy_into_sparse(other, self._indices(), self._values(), true);
  return other._coalesced_(self.is_coalesced());
}

/******************************************************************************
 * reshaping methods
 ******************************************************************************/

const SparseTensor& sparse_resize_(
    const SparseTensor& self,
    ArrayRef<int64_t> size,
    int64_t sparse_dim,
    int64_t dense_dim) {
  get_sparse_impl(self)->resize_(sparse_dim, dense_dim, size);
  return self;
}

const SparseTensor& sparse_resize_and_clear_(
    const SparseTensor& self,
    ArrayRef<int64_t> size,
    int64_t sparse_dim,
    int64_t dense_dim) {
  get_sparse_impl(self)->resize_and_clear_(sparse_dim, dense_dim, size);
  return self;
}

namespace {
bool _is_same_size_as_sparse(
    const SparseTensor& self,
    const SparseTensor& src) {
  return self.sparse_dim() == src.sparse_dim() &&
      self.dense_dim() == src.dense_dim() && self.sizes().equals(src.sizes());
}
} // namespace

// Invoked from native/Resize.cpp (no dynamic dispatch necessary)
const SparseTensor& resize_as_sparse_(const SparseTensor& self, const SparseTensor& src) {
  if (!_is_same_size_as_sparse(self, src)) {
    sparse_resize_(self, src.sizes(), src.sparse_dim(), src.dense_dim());
  }
  return self;
}

SparseTensor dense_to_sparse(const Tensor& self, c10::optional<c10::Layout> layout, OptionalIntArrayRef blocksize, c10::optional<int64_t> dense_dim_opt) {
  if (layout.has_value()) {
    if (blocksize.has_value() && !(*layout == kSparseBsr || *layout == kSparseBsc)) {
      AT_ERROR("to_sparse for ", self.layout(), " to ", *layout,
               " conversion does not use the specified blocksize ", blocksize.value(), ".");
    }
    if (self.layout() == *layout) {
      return self;
    }
    switch (*layout) {
    case kStrided:
      return self;
    case kSparse:
      return dense_to_sparse(self, self.dim() - dense_dim_opt.value_or(0));
    case kSparseCsr:
      return self.to_sparse_csr(dense_dim_opt);
    case kSparseCsc:
      return self.to_sparse_csc(dense_dim_opt);
    case kSparseBsr:
      if (blocksize.has_value()) {
        return self.to_sparse_bsr(*blocksize, dense_dim_opt);
      }
      AT_ERROR("to_sparse for ", self.layout(), " to ", *layout, " conversion requires blocksize");
      break;
    case kSparseBsc:
      if (blocksize.has_value()) {
        return self.to_sparse_bsc(*blocksize, dense_dim_opt);
      }
      break;
      AT_ERROR("to_sparse for ", self.layout(), " to ", *layout, " conversion requires blocksize");
    default:
      break;
    }
    AT_ERROR("to_sparse not implemented for ", self.layout(), " to ", *layout, " conversion");
  }
  return dense_to_sparse(self, self.dim() - dense_dim_opt.value_or(0));
}

SparseTensor dense_to_sparse(const Tensor& self, int64_t sparse_dim) {
  int64_t dims = self.dim();
  // TODO: it seems like sparse_dim == 0 could be supported even if self.dim() >
  // 0, but this would take some work and doesn't seem particularly useful.
  TORCH_CHECK(
      sparse_dim > 0 || self.dim() == 0,
      "sparse_dim must be >0 if dimensionality > 0");
  TORCH_CHECK(
      sparse_dim <= dims,
      "sparse_dim must be less than or equal to self.dim()");
  at::TensorOptions sparse_options = self.options().layout(kSparse);
  std::vector<int64_t> sizes = self.sizes().vec();

  Tensor nz = self.nonzero().transpose(0, 1);
  if (nz.size(1) == 0) {
    auto sparse = new_with_dims_sparse(
        sparse_dim,
        dims - sparse_dim,
        sizes,
        optTypeMetaToScalarType(sparse_options.dtype_opt()),
        sparse_options.layout_opt(),
        sparse_options.device_opt(),
        sparse_options.pinned_memory_opt());
    return sparse._coalesced_(true);
  }
  Tensor indices;
  if (sparse_dim == dims) {
    indices = nz.clone();
  } else {
    Tensor i = nz.narrow(0, 0, sparse_dim);
    std::tie(indices, std::ignore, std::ignore) = unique_dim(i, 1);
    indices = indices.contiguous(); // many sparse CUDA kernels require
                                    // contiguity, see issue #12633
  }

  Tensor values;
  if (self.dim() > 0) {
    auto ix = toListOfOptionalTensors(indices.chunk(indices.size(0), 0));
    values = self.index(ix).squeeze(0).clone(at::MemoryFormat::Preserve);
  } else {
    AT_ASSERT(nz.sizes().equals({0, 1}));
    // In this cases, indices is a clone of nz, which is a tensor of shape (0,
    // 1). Given sparse tensor invariants, values should be shape (1,)
    values = self.unsqueeze(0).clone(at::MemoryFormat::Preserve);
  }

  Tensor sparse = at::sparse_coo_tensor(indices, values, sizes, sparse_options);
  return sparse._coalesced_(true);
}

// NB: Dropped the resizeNd variants

SparseTensor& copy_sparse_wrapper_(
    Tensor& self,
    const Tensor& src,
    bool non_blocking) {
  // TODO: Once copy_ is fully migrated to use dispatcher, handle named
  // inference using dispatcher instead of doing it everywhere
  auto maybe_outnames = namedinference::compute_broadcast_outnames(self, src);
  {
    NoNamesGuard guard;
    if (!self.is_sparse() || !src.is_sparse()) {
      AT_ERROR(
          "copy_() between dense and sparse Tensors is not implemented! Found self type = ",
          self.toString(),
          " and src type = ",
          src.toString());
    }
    at::copy_sparse_to_sparse_(self, src, non_blocking);
  }
  namedinference::propagate_names_if_nonempty(self, maybe_outnames);
  return self;
}

SparseTensor& copy_sparse_(
    SparseTensor& self,
    const SparseTensor& src,
    bool non_blocking) {
  if (is_same_tensor(self, src))
    return self;
  get_sparse_impl(self)->resize_(
      src.sparse_dim(), src.dense_dim(), src.sizes());
  copy_into_sparse(self, src._indices(), src._values(), non_blocking);
  return self._coalesced_(src.is_coalesced());
}

SparseTensor coalesce(const SparseTensor& self) {
  TORCH_CHECK(self.layout() == kSparse, "coalesce expected sparse coordinate tensor layout but got ", self.layout());
  // See NOTE: [ coalesce autograd ]
  if (self.is_coalesced()) {
    return self;
  }
  return at::_coalesce(self);
}

SparseTensor _coalesce_sparse_cpu(const SparseTensor& self) {
  AT_ASSERT(self.defined());
  TORCH_INTERNAL_ASSERT(at::impl::variable_excluded_from_dispatch());
  AT_ASSERT(self.is_sparse());
  TORCH_INTERNAL_ASSERT(!self.is_coalesced());

  // NOTE: Since `coalesce` is not an in-place operation when `is_coalesced` is false,
  // we should keep the original tensor intact and do coalesce on a copy of the tensor
  if (self._nnz() < 2) {
    SparseTensor dst = self.clone();
    dst._coalesced_(true);
    return dst;
  }

  Tensor indices = self._indices();
  Tensor values = self._values().contiguous();
  int64_t sparse_dim = self.sparse_dim();
  int64_t dense_dim = self.dense_dim();
  int64_t nnz = self._nnz();

  Tensor indices_scalar = flatten_indices(indices, self.sizes());

  SparseTensor dst = new_sparse(
      optTypeMetaToScalarType(self.options().dtype_opt()),
      self.options().layout_opt(),
      self.options().device_opt(),
      self.options().pinned_memory_opt());
  get_sparse_impl(dst)->resize_(sparse_dim, dense_dim, self.sizes());
  // TODO: is there a more idiomatic way to do this?
  Tensor newIndices = at::empty(indices.sizes(), indices.options());
  Tensor newValues = at::empty(values.sizes(), values.options());
  alias_into_sparse(dst, newIndices, newValues);

  Tensor indicesBuffer;
  Tensor indicesPermutation;
  std::tie(indicesBuffer, indicesPermutation) = indices_scalar.sort(0);
  // NB: The accessor accesses here rely on self._nnz() > 0 (tested earlier in
  // this function)
  auto newIndicesAccessor = newIndices.accessor<int64_t, 2>();
  auto indicesAccessor = indices.accessor<int64_t, 2>();
  auto indicesPermutationAccessor = indicesPermutation.accessor<int64_t, 1>();
  auto indicesBufferAccessor = indicesBuffer.accessor<int64_t, 1>();

  int64_t i = -1;
  AT_DISPATCH_ALL_TYPES_AND_COMPLEX_AND4(
      at::ScalarType::ComplexHalf, at::ScalarType::BFloat16, at::ScalarType::Half, at::ScalarType::Bool,
      values.scalar_type(), "coalesce", [&] {
    int64_t prev = -1;
    int64_t blockSize = values.stride(0);
    scalar_t* values_ptr = values.data_ptr<scalar_t>();
    scalar_t* newValues_ptr = newValues.data_ptr<scalar_t>();
    for (const auto j : c10::irange(nnz)) {
      int64_t pos = indicesPermutationAccessor[j];
      int64_t curr = indicesBufferAccessor[j];
      if (curr == prev) {
        if (values.numel() >
            0) { // if values is an empty tensor, there are no elements to copy
          at::native::cpublas::axpy<scalar_t>(
              blockSize,
              static_cast<scalar_t>(1),
              values_ptr + pos * blockSize,
              1,
              newValues_ptr + i * blockSize,
              1);
        }
      } else {
        ++i;
        for (const auto d : c10::irange(sparse_dim)) {
          newIndicesAccessor[d][i] = indicesAccessor[d][pos];
        }
        if (values.numel() >
            0) { // if values is an empty tensor, there are no elements to copy
          at::native::cpublas::copy<scalar_t>(
              blockSize,
              values_ptr + pos * blockSize,
              1,
              newValues_ptr + i * blockSize,
              1);
        }
      }
      prev = curr;
    }
  });

  dst._coalesced_(true);
  get_sparse_impl(dst)->set_nnz_and_narrow(i + 1);

  return dst;
}

DEFINE_DISPATCH(sparse_mask_intersection_out_stub);
DEFINE_DISPATCH(sparse_mask_projection_out_stub);

using OptTensor = c10::optional<Tensor>;

std::tuple<Tensor, Tensor, OptTensor> sparse_mask_like_prepare_sparse_inputs(
    const std::string& method_name,
    const Tensor& t,
    const Tensor& mask) {
  TORCH_CHECK(
      mask.sizes().equals(t.sizes()),
      method_name, "(): operands have incompatible sizes; self has size ",
      t.sizes(),
      " but mask has size ",
      mask.sizes());

  TORCH_CHECK(t.sparse_dim() == mask.sparse_dim(),
              method_name, "(): the number of sparse dimensions in `self` ",
              "should match that of the `mask`. ",
              "Got `self.sparse_dim() == ", t.sparse_dim(), "` != ",
              "`mask.sparse_dim() == ", mask.sparse_dim(), "`.");

  const auto wrapped_tensor = [](const Tensor& t,
                                 const OptTensor& indices = c10::nullopt,
                                 const OptTensor& values = c10::nullopt) -> Tensor {
    auto res = at::empty({0}, t.options());
    auto* res_sparse_impl = get_sparse_impl(res);
    res_sparse_impl->raw_resize_(t.sparse_dim(), t.dense_dim(), t.sizes());
    const auto res_indices = indices.has_value() ? *indices : t._indices();
    const auto res_values = values.has_value() ? *values : t._values();
    res_sparse_impl->set_indices_and_values_unsafe(res_indices, res_values);
    res_sparse_impl->set_nnz_and_narrow(t._nnz());
    res._coalesced_(false);
    return res;
  };

  Tensor lhs;
  OptTensor lhs_hash_opt;

  std::tie(lhs, lhs_hash_opt) = [&]() -> auto {
    if (t.is_coalesced()) {
      return std::make_tuple(t, static_cast<OptTensor>(c10::nullopt));
    } else {
      const auto indices_hash = at::sparse::flatten_indices(t._indices(), t.sizes());
      const auto argsort_indices_hash = std::get<1>(indices_hash.sort(0));
      // Probably worth having a dedicated kernel for.
      const auto res_indices = t._indices().index_select(1, argsort_indices_hash);
      const auto res_values = t._values().index_select(0, argsort_indices_hash);
      const auto indices_hash_sorted = indices_hash.index_select(0, argsort_indices_hash);
      // NOTE: res is not necessariy coalesced, but it is sorted.
      // We mark it as "coalesced" to skip sorting in the intersection kernel.
      auto res = wrapped_tensor(t, res_indices, res_values)._coalesced_(true);
      return std::make_tuple(res, static_cast<OptTensor>(indices_hash_sorted));
    }
  }();

  const auto rhs = mask.is_coalesced() ? wrapped_tensor(mask) : mask;

  return std::make_tuple(lhs, rhs, lhs_hash_opt);
}

SparseTensor sparse_mask(const Tensor& t, const SparseTensor& mask) {
  TORCH_CHECK(
      mask.sizes().equals(t.sizes()),
      "sparse_mask(): operands have incompatible sizes; self has size ",
      t.sizes(),
      " but mask has size ",
      mask.sizes());

  if (!t.numel() || !mask.numel() || !mask._nnz()) {
    return mask.clone().to(t.device(), t.scalar_type());
  }

  if (t.layout() == at::kSparse) {
<<<<<<< HEAD
    if (!t._nnz()) {
      auto res = mask.clone().to(t.device(), t.scalar_type());
      res._values().zero_();
      return res;
    }

    auto res = at::empty({0}, t.options());
    Tensor lhs, rhs;
    OptTensor lhs_hash_opt;
    std::tie(lhs, rhs, lhs_hash_opt) = sparse_mask_like_prepare_sparse_inputs("sparse_mask", t, mask);
=======
    TORCH_CHECK(t.sparse_dim() == mask.sparse_dim(),
                "sparse_mask(): the number of sparse dimensions in `self` ",
                "should match that of the `mask`. ",
                "Got `self.sparse_dim() == ", t.sparse_dim(), "` != ",
                "`mask.sparse_dim() == ", mask.sparse_dim(), "`.");

    using OptTensor = c10::optional<Tensor>;

    const auto wrapped_tensor = [](const Tensor& t,
                                   const OptTensor& indices = c10::nullopt,
                                   const OptTensor& values = c10::nullopt) -> Tensor {
      auto res = at::empty({0}, t.options());
      auto* res_sparse_impl = get_sparse_impl(res);
      res_sparse_impl->raw_resize_(t.sparse_dim(), t.dense_dim(), t.sizes());
      const auto res_indices = indices.has_value() ? *indices : t._indices();
      const auto res_values = values.has_value() ? *values : t._values();
      res_sparse_impl->set_indices_and_values_unsafe(res_indices, res_values);
      res_sparse_impl->set_nnz_and_narrow(t._nnz());
      res._coalesced_(false);
      return res;
    };

    using OptTensor = c10::optional<Tensor>;
    Tensor lhs;
    OptTensor lhs_hash_opt;

    std::tie(lhs, lhs_hash_opt) = [&]() -> auto {
      if (t.is_coalesced()) {
        return std::make_tuple(t, static_cast<OptTensor>(c10::nullopt));
      } else {
        const auto indices_hash = at::sparse::flatten_indices(t._indices(), t.sizes());
        const auto argsort_indices_hash = std::get<1>(indices_hash.sort(0));
        // Probably worth having a dedicated kernel for.
        const auto res_indices = t._indices().index_select(1, argsort_indices_hash);
        const auto res_values = t._values().index_select(0, argsort_indices_hash);
        const auto indices_hash_sorted = indices_hash.index_select(0, argsort_indices_hash);
        // NOTE: res is not necessariy coalesced, but it is sorted.
        // We mark it as "coalesced" to skip sorting in the intersection kernel.
        auto res = wrapped_tensor(t, res_indices, res_values)._coalesced_(true);
        return std::make_tuple(res, static_cast<OptTensor>(indices_hash_sorted));
      }
    }();

    const auto rhs = mask.is_coalesced() ? wrapped_tensor(mask) : mask;

    auto res = at::empty({0}, t.options());
>>>>>>> 950431c3
    sparse_mask_intersection_out_stub(res.device().type(), res, lhs, rhs, lhs_hash_opt);
    return res._coalesced_(mask.is_coalesced());
  }

  const auto mask_values = mask._values();
  auto mask_template = at::sparse_coo_tensor(
      mask._indices(),
      at::ones({1}, mask_values.options()).expand_as(mask_values),
      mask.sizes())._coalesced_(mask.is_coalesced());
  return t.mul(mask_template).to(t.scalar_type());
}

Tensor sparse_mask_projection(const Tensor& t, const Tensor& mask) {
  TORCH_INTERNAL_ASSERT(t.is_sparse());
  TORCH_INTERNAL_ASSERT(mask.is_sparse());

  TORCH_CHECK(
      mask.sizes().equals(t.sizes()),
      "sparse_mask(): operands have incompatible sizes; self has size ",
      t.sizes(),
      " but mask has size ",
      mask.sizes());

  if (!t.numel() || !t._nnz() || !mask.numel() || !mask._nnz()) {
    auto res = t.clone();
    res._values().zero_();
    return res;
  }

  auto res = at::empty({0}, t.options());
  Tensor lhs, rhs;
  OptTensor lhs_hash_opt;
  std::tie(lhs, rhs, lhs_hash_opt) = sparse_mask_like_prepare_sparse_inputs("_sparse_mask_projection", mask, t);
  sparse_mask_projection_out_stub(res.device().type(), res, lhs, rhs, lhs_hash_opt);
  return res._coalesced_(t.is_coalesced());
}

Tensor empty_like_sparse_coo(
    const Tensor& self,
    c10::optional<ScalarType> dtype,
    c10::optional<Layout> layout,
    c10::optional<Device> device,
    c10::optional<bool> pin_memory,
    c10::optional<c10::MemoryFormat> optional_memory_format) {
  TensorOptions options_ = TensorOptions().dtype(dtype).layout(layout).device(device).pinned_memory(pin_memory);

  TORCH_CHECK(
    !(options_.has_memory_format() && optional_memory_format.has_value()),
    "Cannot set memory_format both in TensorOptions and explicit argument; please delete "
    "the redundant setter.");

  TensorOptions options =
      self.options()
          .merge_in(options_)
          .merge_memory_format(optional_memory_format);

  TORCH_CHECK(
      !(options.layout() != kStrided &&
          optional_memory_format.has_value()),
      "memory format option is only supported by strided tensors");

  if (options.layout() == kSparse) {
    auto result = at::empty({0}, options);
    result.sparse_resize_and_clear_(
        self.sizes(), self.sparse_dim(), self.dense_dim());
    return result;
  } else {
    return at::native::empty_like(self, dtype, layout, device, pin_memory, optional_memory_format);
  }
}

} // namespace at::native<|MERGE_RESOLUTION|>--- conflicted
+++ resolved
@@ -819,7 +819,6 @@
   }
 
   if (t.layout() == at::kSparse) {
-<<<<<<< HEAD
     if (!t._nnz()) {
       auto res = mask.clone().to(t.device(), t.scalar_type());
       res._values().zero_();
@@ -830,54 +829,6 @@
     Tensor lhs, rhs;
     OptTensor lhs_hash_opt;
     std::tie(lhs, rhs, lhs_hash_opt) = sparse_mask_like_prepare_sparse_inputs("sparse_mask", t, mask);
-=======
-    TORCH_CHECK(t.sparse_dim() == mask.sparse_dim(),
-                "sparse_mask(): the number of sparse dimensions in `self` ",
-                "should match that of the `mask`. ",
-                "Got `self.sparse_dim() == ", t.sparse_dim(), "` != ",
-                "`mask.sparse_dim() == ", mask.sparse_dim(), "`.");
-
-    using OptTensor = c10::optional<Tensor>;
-
-    const auto wrapped_tensor = [](const Tensor& t,
-                                   const OptTensor& indices = c10::nullopt,
-                                   const OptTensor& values = c10::nullopt) -> Tensor {
-      auto res = at::empty({0}, t.options());
-      auto* res_sparse_impl = get_sparse_impl(res);
-      res_sparse_impl->raw_resize_(t.sparse_dim(), t.dense_dim(), t.sizes());
-      const auto res_indices = indices.has_value() ? *indices : t._indices();
-      const auto res_values = values.has_value() ? *values : t._values();
-      res_sparse_impl->set_indices_and_values_unsafe(res_indices, res_values);
-      res_sparse_impl->set_nnz_and_narrow(t._nnz());
-      res._coalesced_(false);
-      return res;
-    };
-
-    using OptTensor = c10::optional<Tensor>;
-    Tensor lhs;
-    OptTensor lhs_hash_opt;
-
-    std::tie(lhs, lhs_hash_opt) = [&]() -> auto {
-      if (t.is_coalesced()) {
-        return std::make_tuple(t, static_cast<OptTensor>(c10::nullopt));
-      } else {
-        const auto indices_hash = at::sparse::flatten_indices(t._indices(), t.sizes());
-        const auto argsort_indices_hash = std::get<1>(indices_hash.sort(0));
-        // Probably worth having a dedicated kernel for.
-        const auto res_indices = t._indices().index_select(1, argsort_indices_hash);
-        const auto res_values = t._values().index_select(0, argsort_indices_hash);
-        const auto indices_hash_sorted = indices_hash.index_select(0, argsort_indices_hash);
-        // NOTE: res is not necessariy coalesced, but it is sorted.
-        // We mark it as "coalesced" to skip sorting in the intersection kernel.
-        auto res = wrapped_tensor(t, res_indices, res_values)._coalesced_(true);
-        return std::make_tuple(res, static_cast<OptTensor>(indices_hash_sorted));
-      }
-    }();
-
-    const auto rhs = mask.is_coalesced() ? wrapped_tensor(mask) : mask;
-
-    auto res = at::empty({0}, t.options());
->>>>>>> 950431c3
     sparse_mask_intersection_out_stub(res.device().type(), res, lhs, rhs, lhs_hash_opt);
     return res._coalesced_(mask.is_coalesced());
   }

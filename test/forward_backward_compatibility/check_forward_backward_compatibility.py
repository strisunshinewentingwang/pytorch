--- conflicted
+++ resolved
@@ -100,11 +100,6 @@
     # nested tensor temporary auxiliary ops
     ("aten::_reshape_nested", datetime.date(9999, 1, 1)),
     ("aten::_reshape_nested_backward", datetime.date(9999, 1, 1)),
-<<<<<<< HEAD
-    ("aten::_structured_sparse_linear", datetime.date(2023, 6, 1)),
-    ("aten::sum.SymInt", datetime.date(2022, 11, 30)),
-=======
->>>>>>> 164c4402
     ("aten::mps_linear", datetime.date(9999, 1, 1)),
     ("aten::_mps_linear", datetime.date(9999, 1, 1)),
     ("aten::_mps_max_pool2d", datetime.date(9999, 1, 1)),

--- conflicted
+++ resolved
@@ -156,11 +156,7 @@
             torch._foreach_add_(tensors1, tensors2)
 
         # different devices
-<<<<<<< HEAD
-        if torch.cuda.is_available():
-=======
         if torch.cuda.is_available() and torch.cuda.device_count() > 1:
->>>>>>> 5973b44d
             tensor1 = torch.zeros(10, 10, device="cuda:0")
             tensor2 = torch.ones(10, 10, device="cuda:1")
             with self.assertRaisesRegex(RuntimeError, "Expected all tensors to be on the same device"):
